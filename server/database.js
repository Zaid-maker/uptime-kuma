const fs = require("fs");
const { R } = require("redbean-node");
const { setSetting, setting } = require("./util-server");
const { debug, sleep } = require("../src/util");
const dayjs = require("dayjs");

class Database {

    static templatePath = "./db/kuma.db";
    static dataDir;
    static path;

    /**
     * @type {boolean}
     */
    static patched = false;

    /**
     * For Backup only
     */
    static backupPath = null;

    /**
     * Add patch filename in key
     * Values:
     *      true: Add it regardless of order
     *      false: Do nothing
     *      { parents: []}: Need parents before add it
     */
    static patchList = {
        "patch-setting-value-type.sql": true,
        "patch-improve-performance.sql": true,
<<<<<<< HEAD
        "patch-add-retry-interval-monitor.sql": true,
=======
        "patch-2fa.sql": true,
>>>>>>> 7df9698e
    }

    /**
     * The finally version should be 10 after merged tag feature
     * @deprecated Use patchList for any new feature
     */
    static latestVersion = 9;

    static noReject = true;

    static async connect() {
        const acquireConnectionTimeout = 120 * 1000;

        R.setup("sqlite", {
            filename: Database.path,
            useNullAsDefault: true,
            acquireConnectionTimeout: acquireConnectionTimeout,
        }, {
            min: 1,
            max: 1,
            idleTimeoutMillis: 120 * 1000,
            propagateCreateError: false,
            acquireTimeoutMillis: acquireConnectionTimeout,
        });

        if (process.env.SQL_LOG === "1") {
            R.debug(true);
        }

        // Auto map the model to a bean object
        R.freeze(true)
        await R.autoloadModels("./server/model");

        // Change to WAL
        await R.exec("PRAGMA journal_mode = WAL");
        await R.exec("PRAGMA cache_size = -12000");

        console.log("SQLite config:");
        console.log(await R.getAll("PRAGMA journal_mode"));
        console.log(await R.getAll("PRAGMA cache_size"));
    }

    static async patch() {
        let version = parseInt(await setting("database_version"));

        if (! version) {
            version = 0;
        }

        console.info("Your database version: " + version);
        console.info("Latest database version: " + this.latestVersion);

        if (version === this.latestVersion) {
            console.info("Database no need to patch");
        } else if (version > this.latestVersion) {
            console.info("Warning: Database version is newer than expected");
        } else {
            console.info("Database patch is needed")

            this.backup(version);

            // Try catch anything here, if gone wrong, restore the backup
            try {
                for (let i = version + 1; i <= this.latestVersion; i++) {
                    const sqlFile = `./db/patch${i}.sql`;
                    console.info(`Patching ${sqlFile}`);
                    await Database.importSQLFile(sqlFile);
                    console.info(`Patched ${sqlFile}`);
                    await setSetting("database_version", i);
                }
            } catch (ex) {
                await Database.close();
                this.restore();

                console.error(ex)
                console.error("Start Uptime-Kuma failed due to patch db failed")
                console.error("Please submit the bug report if you still encounter the problem after restart: https://github.com/louislam/uptime-kuma/issues")
                process.exit(1);
            }
        }

        await this.patch2();
    }

    /**
     * Call it from patch() only
     * @returns {Promise<void>}
     */
    static async patch2() {
        console.log("Database Patch 2.0 Process");
        let databasePatchedFiles = await setting("databasePatchedFiles");

        if (! databasePatchedFiles) {
            databasePatchedFiles = {};
        }

        debug("Patched files:");
        debug(databasePatchedFiles);

        try {
            for (let sqlFilename in this.patchList) {
                await this.patch2Recursion(sqlFilename, databasePatchedFiles)
            }

            if (this.patched) {
                console.log("Database Patched Successfully");
            }

        } catch (ex) {
            await Database.close();
            this.restore();

            console.error(ex)
            console.error("Start Uptime-Kuma failed due to patch db failed");
            console.error("Please submit the bug report if you still encounter the problem after restart: https://github.com/louislam/uptime-kuma/issues");
            process.exit(1);
        }

        await setSetting("databasePatchedFiles", databasePatchedFiles);
    }

    /**
     * Used it patch2() only
     * @param sqlFilename
     * @param databasePatchedFiles
     */
    static async patch2Recursion(sqlFilename, databasePatchedFiles) {
        let value = this.patchList[sqlFilename];

        if (! value) {
            console.log(sqlFilename + " skip");
            return;
        }

        // Check if patched
        if (! databasePatchedFiles[sqlFilename]) {
            console.log(sqlFilename + " is not patched");

            if (value.parents) {
                console.log(sqlFilename + " need parents");
                for (let parentSQLFilename of value.parents) {
                    await this.patch2Recursion(parentSQLFilename, databasePatchedFiles);
                }
            }

            this.backup(dayjs().format("YYYYMMDDHHmmss"));

            console.log(sqlFilename + " is patching");
            this.patched = true;
            await this.importSQLFile("./db/" + sqlFilename);
            databasePatchedFiles[sqlFilename] = true;
            console.log(sqlFilename + " is patched successfully");

        } else {
            console.log(sqlFilename + " is already patched, skip");
        }
    }

    /**
     * Sadly, multi sql statements is not supported by many sqlite libraries, I have to implement it myself
     * @param filename
     * @returns {Promise<void>}
     */
    static async importSQLFile(filename) {

        await R.getCell("SELECT 1");

        let text = fs.readFileSync(filename).toString();

        // Remove all comments (--)
        let lines = text.split("\n");
        lines = lines.filter((line) => {
            return ! line.startsWith("--")
        });

        // Split statements by semicolon
        // Filter out empty line
        text = lines.join("\n")

        let statements = text.split(";")
            .map((statement) => {
                return statement.trim();
            })
            .filter((statement) => {
                return statement !== "";
            })

        for (let statement of statements) {
            await R.exec(statement);
        }
    }

    static getBetterSQLite3Database() {
        return R.knex.client.acquireConnection();
    }

    /**
     * Special handle, because tarn.js throw a promise reject that cannot be caught
     * @returns {Promise<void>}
     */
    static async close() {
        const listener = (reason, p) => {
            Database.noReject = false;
        };
        process.addListener("unhandledRejection", listener);

        console.log("Closing DB");

        while (true) {
            Database.noReject = true;
            await R.close();
            await sleep(2000);

            if (Database.noReject) {
                break;
            } else {
                console.log("Waiting to close the db");
            }
        }
        console.log("SQLite closed");

        process.removeListener("unhandledRejection", listener);
    }

    /**
     * One backup one time in this process.
     * Reset this.backupPath if you want to backup again
     * @param version
     */
    static backup(version) {
        if (! this.backupPath) {
            console.info("Backup the db")
            this.backupPath = this.dataDir + "kuma.db.bak" + version;
            fs.copyFileSync(Database.path, this.backupPath);

            const shmPath = Database.path + "-shm";
            if (fs.existsSync(shmPath)) {
                this.backupShmPath = shmPath + ".bak" + version;
                fs.copyFileSync(shmPath, this.backupShmPath);
            }

            const walPath = Database.path + "-wal";
            if (fs.existsSync(walPath)) {
                this.backupWalPath = walPath + ".bak" + version;
                fs.copyFileSync(walPath, this.backupWalPath);
            }
        }
    }

    /**
     *
     */
    static restore() {
        if (this.backupPath) {
            console.error("Patch db failed!!! Restoring the backup");

            const shmPath = Database.path + "-shm";
            const walPath = Database.path + "-wal";

            // Delete patch failed db
            try {
                if (fs.existsSync(Database.path)) {
                    fs.unlinkSync(Database.path);
                }

                if (fs.existsSync(shmPath)) {
                    fs.unlinkSync(shmPath);
                }

                if (fs.existsSync(walPath)) {
                    fs.unlinkSync(walPath);
                }
            } catch (e) {
                console.log("Restore failed, you may need to restore the backup manually");
                process.exit(1);
            }

            // Restore backup
            fs.copyFileSync(this.backupPath, Database.path);

            if (this.backupShmPath) {
                fs.copyFileSync(this.backupShmPath, shmPath);
            }

            if (this.backupWalPath) {
                fs.copyFileSync(this.backupWalPath, walPath);
            }

        } else {
            console.log("Nothing to restore");
        }
    }
}

module.exports = Database;<|MERGE_RESOLUTION|>--- conflicted
+++ resolved
@@ -29,12 +29,9 @@
      */
     static patchList = {
         "patch-setting-value-type.sql": true,
-        "patch-improve-performance.sql": true,
-<<<<<<< HEAD
+        "patch-improve-performance.sql": true,       
+        "patch-2fa.sql": true,
         "patch-add-retry-interval-monitor.sql": true,
-=======
-        "patch-2fa.sql": true,
->>>>>>> 7df9698e
     }
 
     /**
