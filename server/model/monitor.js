const https = require("https");
const dayjs = require("dayjs");
const axios = require("axios");
const { Prometheus } = require("../prometheus");
const { log, UP, DOWN, PENDING, MAINTENANCE, flipStatus, TimeLogger, MAX_INTERVAL_SECOND, MIN_INTERVAL_SECOND } = require("../../src/util");
const { tcping, ping, dnsResolve, checkCertificate, checkStatusCode, getTotalClientInRoom, setting, mssqlQuery, postgresQuery, mysqlQuery, mqttAsync, setSetting, httpNtlm, radius, grpcQuery,
    redisPingAsync
} = require("../util-server");
const { R } = require("redbean-node");
const { BeanModel } = require("redbean-node/dist/bean-model");
const { Notification } = require("../notification");
const { Proxy } = require("../proxy");
const { demoMode } = require("../config");
const version = require("../../package.json").version;
const apicache = require("../modules/apicache");
const { UptimeKumaServer } = require("../uptime-kuma-server");
const { CacheableDnsHttpAgent } = require("../cacheable-dns-http-agent");
const { DockerHost } = require("../docker");
const Maintenance = require("./maintenance");
const { UptimeCacheList } = require("../uptime-cache-list");

/**
 * status:
 *      0 = DOWN
 *      1 = UP
 *      2 = PENDING
 *      3 = MAINTENANCE
 */
class Monitor extends BeanModel {

    /**
     * Return an object that ready to parse to JSON for public
     * Only show necessary data to public
     * @returns {Object}
     */
    async toPublicJSON(showTags = false) {
        let obj = {
            id: this.id,
            name: this.name,
            sendUrl: this.sendUrl,
            maintenance: await Monitor.isUnderMaintenance(this.id),
        };

        if (this.sendUrl) {
            obj.url = this.url;
        }

        if (showTags) {
            obj.tags = await this.getTags();
        }
        return obj;
    }

    /**
     * Return an object that ready to parse to JSON
     * @returns {Object}
     */
    async toJSON(includeSensitiveData = true) {

        let notificationIDList = {};

        let list = await R.find("monitor_notification", " monitor_id = ? ", [
            this.id,
        ]);

        for (let bean of list) {
            notificationIDList[bean.notification_id] = true;
        }

        const tags = await this.getTags();

        let data = {
            id: this.id,
            name: this.name,
            url: this.url,
            method: this.method,
            hostname: this.hostname,
            port: this.port,
            maxretries: this.maxretries,
            weight: this.weight,
            active: this.active,
            type: this.type,
            interval: this.interval,
            retryInterval: this.retryInterval,
            resendInterval: this.resendInterval,
            keyword: this.keyword,
            expiryNotification: this.isEnabledExpiryNotification(),
            ignoreTls: this.getIgnoreTls(),
            upsideDown: this.isUpsideDown(),
            maxredirects: this.maxredirects,
            accepted_statuscodes: this.getAcceptedStatuscodes(),
            dns_resolve_type: this.dns_resolve_type,
            dns_resolve_server: this.dns_resolve_server,
            dns_last_result: this.dns_last_result,
            docker_container: this.docker_container,
            docker_host: this.docker_host,
            proxyId: this.proxy_id,
            notificationIDList,
            tags: tags,
            maintenance: await Monitor.isUnderMaintenance(this.id),
            mqttTopic: this.mqttTopic,
            mqttSuccessMessage: this.mqttSuccessMessage,
            databaseQuery: this.databaseQuery,
            authMethod: this.authMethod,
            grpcUrl: this.grpcUrl,
            grpcProtobuf: this.grpcProtobuf,
            grpcMethod: this.grpcMethod,
            grpcServiceName: this.grpcServiceName,
            grpcEnableTls: this.getGrpcEnableTls(),
            radiusCalledStationId: this.radiusCalledStationId,
            radiusCallingStationId: this.radiusCallingStationId,
<<<<<<< HEAD
            radiusSecret: this.radiusSecret,
            httpBodyEncoding: this.httpBodyEncoding
=======
>>>>>>> 6437ef19
        };

        if (includeSensitiveData) {
            data = {
                ...data,
                headers: this.headers,
                body: this.body,
                grpcBody: this.grpcBody,
                grpcMetadata: this.grpcMetadata,
                basic_auth_user: this.basic_auth_user,
                basic_auth_pass: this.basic_auth_pass,
                pushToken: this.pushToken,
                databaseConnectionString: this.databaseConnectionString,
                radiusUsername: this.radiusUsername,
                radiusPassword: this.radiusPassword,
                radiusSecret: this.radiusSecret,
                mqttUsername: this.mqttUsername,
                mqttPassword: this.mqttPassword,
                authWorkstation: this.authWorkstation,
                authDomain: this.authDomain,
            };
        }

        data.includeSensitiveData = includeSensitiveData;
        return data;
    }

    /**
     * Get all tags applied to this monitor
     * @returns {Promise<LooseObject<any>[]>}
     */
    async getTags() {
        return await R.getAll("SELECT mt.*, tag.name, tag.color FROM monitor_tag mt JOIN tag ON mt.tag_id = tag.id WHERE mt.monitor_id = ?", [ this.id ]);
    }

    /**
     * Encode user and password to Base64 encoding
     * for HTTP "basic" auth, as per RFC-7617
     * @returns {string}
     */
    encodeBase64(user, pass) {
        return Buffer.from(user + ":" + pass).toString("base64");
    }

    /**
     * Is the TLS expiry notification enabled?
     * @returns {boolean}
     */
    isEnabledExpiryNotification() {
        return Boolean(this.expiryNotification);
    }

    /**
     * Parse to boolean
     * @returns {boolean}
     */
    getIgnoreTls() {
        return Boolean(this.ignoreTls);
    }

    /**
     * Parse to boolean
     * @returns {boolean}
     */
    isUpsideDown() {
        return Boolean(this.upsideDown);
    }

    /**
     * Parse to boolean
     * @returns {boolean}
     */
    getGrpcEnableTls() {
        return Boolean(this.grpcEnableTls);
    }

    /**
     * Get accepted status codes
     * @returns {Object}
     */
    getAcceptedStatuscodes() {
        return JSON.parse(this.accepted_statuscodes_json);
    }

    /**
     * Start monitor
     * @param {Server} io Socket server instance
     */
    start(io) {
        let previousBeat = null;
        let retries = 0;

        let prometheus = new Prometheus(this);

        const beat = async () => {

            let beatInterval = this.interval;

            if (! beatInterval) {
                beatInterval = 1;
            }

            if (demoMode) {
                if (beatInterval < 20) {
                    console.log("beat interval too low, reset to 20s");
                    beatInterval = 20;
                }
            }

            // Expose here for prometheus update
            // undefined if not https
            let tlsInfo = undefined;

            if (!previousBeat || this.type === "push") {
                previousBeat = await R.findOne("heartbeat", " monitor_id = ? ORDER BY time DESC", [
                    this.id,
                ]);
            }

            const isFirstBeat = !previousBeat;

            let bean = R.dispense("heartbeat");
            bean.monitor_id = this.id;
            bean.time = R.isoDateTimeMillis(dayjs.utc());
            bean.status = DOWN;
            bean.downCount = previousBeat?.downCount || 0;

            if (this.isUpsideDown()) {
                bean.status = flipStatus(bean.status);
            }

            // Duration
            if (!isFirstBeat) {
                bean.duration = dayjs(bean.time).diff(dayjs(previousBeat.time), "second");
            } else {
                bean.duration = 0;
            }

            try {
                if (await Monitor.isUnderMaintenance(this.id)) {
                    bean.msg = "Monitor under maintenance";
                    bean.status = MAINTENANCE;
                } else if (this.type === "http" || this.type === "keyword") {
                    // Do not do any queries/high loading things before the "bean.ping"
                    let startTime = dayjs().valueOf();

                    // HTTP basic auth
                    let basicAuthHeader = {};
                    if (this.auth_method === "basic") {
                        basicAuthHeader = {
                            "Authorization": "Basic " + this.encodeBase64(this.basic_auth_user, this.basic_auth_pass),
                        };
                    }

                    const httpsAgentOptions = {
                        maxCachedSessions: 0, // Use Custom agent to disable session reuse (https://github.com/nodejs/node/issues/3940)
                        rejectUnauthorized: !this.getIgnoreTls(),
                    };

                    log.debug("monitor", `[${this.name}] Prepare Options for axios`);

<<<<<<< HEAD
                    let contentType = null;
                    let bodyValue = null;

                    if (this.body && !this.httpBodyEncoding || this.httpBodyEncoding === "json") {
                        bodyValue = JSON.parse(this.body);
                        contentType = "application/json";
                    } else if (this.body && (this.httpBodyEncoding === "xml")) {
                        bodyValue = this.body;
                        contentType = "text/xml; charset=utf-8";
                    }

=======
                    // Axios Options
>>>>>>> 6437ef19
                    const options = {
                        url: this.url,
                        method: (this.method || "get").toLowerCase(),
                        ...(bodyValue ? { data: bodyValue } : {}),
                        timeout: this.interval * 1000 * 0.8,
                        headers: {
                            "Accept": "text/html,application/xhtml+xml,application/xml;q=0.9,image/avif,image/webp,image/apng,*/*;q=0.8,application/signed-exchange;v=b3;q=0.9",
                            "User-Agent": "Uptime-Kuma/" + version,
                            ...(this.headers ? JSON.parse(this.headers) : {}),
                            ...(basicAuthHeader),
                            ...(contentType ? { "Content-Type": contentType } : {})
                        },
                        maxRedirects: this.maxredirects,
                        validateStatus: (status) => {
                            return checkStatusCode(status, this.getAcceptedStatuscodes());
                        },
                    };

                    if (this.proxy_id) {
                        const proxy = await R.load("proxy", this.proxy_id);

                        if (proxy && proxy.active) {
                            const { httpAgent, httpsAgent } = Proxy.createAgents(proxy, {
                                httpsAgentOptions: httpsAgentOptions,
                            });

                            options.proxy = false;
                            options.httpAgent = httpAgent;
                            options.httpsAgent = httpsAgent;
                        }
                    }

                    if (!options.httpsAgent) {
                        options.httpsAgent = new https.Agent(httpsAgentOptions);
                    }

                    log.debug("monitor", `[${this.name}] Axios Options: ${JSON.stringify(options)}`);
                    log.debug("monitor", `[${this.name}] Axios Request`);

                    // Make Request
                    let res = await this.makeAxiosRequest(options);

                    bean.msg = `${res.status} - ${res.statusText}`;
                    bean.ping = dayjs().valueOf() - startTime;

                    // Check certificate if https is used
                    let certInfoStartTime = dayjs().valueOf();
                    if (this.getUrl()?.protocol === "https:") {
                        log.debug("monitor", `[${this.name}] Check cert`);
                        try {
                            let tlsInfoObject = checkCertificate(res);
                            tlsInfo = await this.updateTlsInfo(tlsInfoObject);

                            if (!this.getIgnoreTls() && this.isEnabledExpiryNotification()) {
                                log.debug("monitor", `[${this.name}] call sendCertNotification`);
                                await this.sendCertNotification(tlsInfoObject);
                            }

                        } catch (e) {
                            if (e.message !== "No TLS certificate in response") {
                                log.error("monitor", "Caught error");
                                log.error("monitor", e.message);
                            }
                        }
                    }

                    if (process.env.TIMELOGGER === "1") {
                        log.debug("monitor", "Cert Info Query Time: " + (dayjs().valueOf() - certInfoStartTime) + "ms");
                    }

                    if (process.env.UPTIME_KUMA_LOG_RESPONSE_BODY_MONITOR_ID === this.id) {
                        log.info("monitor", res.data);
                    }

                    if (this.type === "http") {
                        bean.status = UP;
                    } else {

                        let data = res.data;

                        // Convert to string for object/array
                        if (typeof data !== "string") {
                            data = JSON.stringify(data);
                        }

                        if (data.includes(this.keyword)) {
                            bean.msg += ", keyword is found";
                            bean.status = UP;
                        } else {
                            data = data.replace(/<[^>]*>?|[\n\r]|\s+/gm, " ");
                            if (data.length > 50) {
                                data = data.substring(0, 47) + "...";
                            }
                            throw new Error(bean.msg + ", but keyword is not in [" + data + "]");
                        }

                    }

                } else if (this.type === "port") {
                    bean.ping = await tcping(this.hostname, this.port);
                    bean.msg = "";
                    bean.status = UP;

                } else if (this.type === "ping") {
                    bean.ping = await ping(this.hostname);
                    bean.msg = "";
                    bean.status = UP;
                } else if (this.type === "dns") {
                    let startTime = dayjs().valueOf();
                    let dnsMessage = "";

                    let dnsRes = await dnsResolve(this.hostname, this.dns_resolve_server, this.port, this.dns_resolve_type);
                    bean.ping = dayjs().valueOf() - startTime;

                    if (this.dns_resolve_type === "A" || this.dns_resolve_type === "AAAA" || this.dns_resolve_type === "TXT") {
                        dnsMessage += "Records: ";
                        dnsMessage += dnsRes.join(" | ");
                    } else if (this.dns_resolve_type === "CNAME" || this.dns_resolve_type === "PTR") {
                        dnsMessage = dnsRes[0];
                    } else if (this.dns_resolve_type === "CAA") {
                        dnsMessage = dnsRes[0].issue;
                    } else if (this.dns_resolve_type === "MX") {
                        dnsRes.forEach(record => {
                            dnsMessage += `Hostname: ${record.exchange} - Priority: ${record.priority} | `;
                        });
                        dnsMessage = dnsMessage.slice(0, -2);
                    } else if (this.dns_resolve_type === "NS") {
                        dnsMessage += "Servers: ";
                        dnsMessage += dnsRes.join(" | ");
                    } else if (this.dns_resolve_type === "SOA") {
                        dnsMessage += `NS-Name: ${dnsRes.nsname} | Hostmaster: ${dnsRes.hostmaster} | Serial: ${dnsRes.serial} | Refresh: ${dnsRes.refresh} | Retry: ${dnsRes.retry} | Expire: ${dnsRes.expire} | MinTTL: ${dnsRes.minttl}`;
                    } else if (this.dns_resolve_type === "SRV") {
                        dnsRes.forEach(record => {
                            dnsMessage += `Name: ${record.name} | Port: ${record.port} | Priority: ${record.priority} | Weight: ${record.weight} | `;
                        });
                        dnsMessage = dnsMessage.slice(0, -2);
                    }

                    if (this.dnsLastResult !== dnsMessage) {
                        R.exec("UPDATE `monitor` SET dns_last_result = ? WHERE id = ? ", [
                            dnsMessage,
                            this.id
                        ]);
                    }

                    bean.msg = dnsMessage;
                    bean.status = UP;
                } else if (this.type === "push") {      // Type: Push
                    log.debug("monitor", `[${this.name}] Checking monitor at ${dayjs().format("YYYY-MM-DD HH:mm:ss.SSS")}`);
                    const bufferTime = 1000; // 1s buffer to accommodate clock differences

                    if (previousBeat) {
                        const msSinceLastBeat = dayjs.utc().valueOf() - dayjs.utc(previousBeat.time).valueOf();

                        log.debug("monitor", `[${this.name}] msSinceLastBeat = ${msSinceLastBeat}`);

                        // If the previous beat was down or pending we use the regular
                        // beatInterval/retryInterval in the setTimeout further below
                        if (previousBeat.status !== (this.isUpsideDown() ? DOWN : UP) || msSinceLastBeat > beatInterval * 1000 + bufferTime) {
                            throw new Error("No heartbeat in the time window");
                        } else {
                            let timeout = beatInterval * 1000 - msSinceLastBeat;
                            if (timeout < 0) {
                                timeout = bufferTime;
                            } else {
                                timeout += bufferTime;
                            }
                            // No need to insert successful heartbeat for push type, so end here
                            retries = 0;
                            log.debug("monitor", `[${this.name}] timeout = ${timeout}`);
                            this.heartbeatInterval = setTimeout(beat, timeout);
                            return;
                        }
                    } else {
                        throw new Error("No heartbeat in the time window");
                    }

                } else if (this.type === "steam") {
                    const steamApiUrl = "https://api.steampowered.com/IGameServersService/GetServerList/v1/";
                    const steamAPIKey = await setting("steamAPIKey");
                    const filter = `addr\\${this.hostname}:${this.port}`;

                    if (!steamAPIKey) {
                        throw new Error("Steam API Key not found");
                    }

                    let res = await axios.get(steamApiUrl, {
                        timeout: this.interval * 1000 * 0.8,
                        headers: {
                            "Accept": "*/*",
                            "User-Agent": "Uptime-Kuma/" + version,
                        },
                        httpsAgent: CacheableDnsHttpAgent.getHttpsAgent({
                            maxCachedSessions: 0,      // Use Custom agent to disable session reuse (https://github.com/nodejs/node/issues/3940)
                            rejectUnauthorized: !this.getIgnoreTls(),
                        }),
                        httpAgent: CacheableDnsHttpAgent.getHttpAgent({
                            maxCachedSessions: 0,
                        }),
                        maxRedirects: this.maxredirects,
                        validateStatus: (status) => {
                            return checkStatusCode(status, this.getAcceptedStatuscodes());
                        },
                        params: {
                            filter: filter,
                            key: steamAPIKey,
                        }
                    });

                    if (res.data.response && res.data.response.servers && res.data.response.servers.length > 0) {
                        bean.status = UP;
                        bean.msg = res.data.response.servers[0].name;

                        try {
                            bean.ping = await ping(this.hostname);
                        } catch (_) { }
                    } else {
                        throw new Error("Server not found on Steam");
                    }
                } else if (this.type === "docker") {
                    log.debug(`[${this.name}] Prepare Options for Axios`);

                    const dockerHost = await R.load("docker_host", this.docker_host);

                    const options = {
                        url: `/containers/${this.docker_container}/json`,
                        headers: {
                            "Accept": "*/*",
                            "User-Agent": "Uptime-Kuma/" + version,
                        },
                        httpsAgent: new https.Agent({
                            maxCachedSessions: 0,      // Use Custom agent to disable session reuse (https://github.com/nodejs/node/issues/3940)
                            rejectUnauthorized: ! this.getIgnoreTls(),
                        }),
                    };

                    if (dockerHost._dockerType === "socket") {
                        options.socketPath = dockerHost._dockerDaemon;
                    } else if (dockerHost._dockerType === "tcp") {
                        options.baseURL = DockerHost.patchDockerURL(dockerHost._dockerDaemon);
                    }

                    log.debug(`[${this.name}] Axios Request`);
                    let res = await axios.request(options);
                    if (res.data.State.Running) {
                        bean.status = UP;
                        bean.msg = res.data.State.Status;
                    } else {
                        throw Error("Container State is " + res.data.State.Status);
                    }
                } else if (this.type === "mqtt") {
                    bean.msg = await mqttAsync(this.hostname, this.mqttTopic, this.mqttSuccessMessage, {
                        port: this.port,
                        username: this.mqttUsername,
                        password: this.mqttPassword,
                        interval: this.interval,
                    });
                    bean.status = UP;
                } else if (this.type === "sqlserver") {
                    let startTime = dayjs().valueOf();

                    await mssqlQuery(this.databaseConnectionString, this.databaseQuery);

                    bean.msg = "";
                    bean.status = UP;
                    bean.ping = dayjs().valueOf() - startTime;
                } else if (this.type === "grpc-keyword") {
                    let startTime = dayjs().valueOf();
                    const options = {
                        grpcUrl: this.grpcUrl,
                        grpcProtobufData: this.grpcProtobuf,
                        grpcServiceName: this.grpcServiceName,
                        grpcEnableTls: this.grpcEnableTls,
                        grpcMethod: this.grpcMethod,
                        grpcBody: this.grpcBody,
                        keyword: this.keyword
                    };
                    const response = await grpcQuery(options);
                    bean.ping = dayjs().valueOf() - startTime;
                    log.debug("monitor:", `gRPC response: ${JSON.stringify(response)}`);
                    let responseData = response.data;
                    if (responseData.length > 50) {
                        responseData = responseData.toString().substring(0, 47) + "...";
                    }
                    if (response.code !== 1) {
                        bean.status = DOWN;
                        bean.msg = `Error in send gRPC ${response.code} ${response.errorMessage}`;
                    } else {
                        if (response.data.toString().includes(this.keyword)) {
                            bean.status = UP;
                            bean.msg = `${responseData}, keyword [${this.keyword}] is found`;
                        } else {
                            log.debug("monitor:", `GRPC response [${response.data}] + ", but keyword [${this.keyword}] is not in [" + ${response.data} + "]"`);
                            bean.status = DOWN;
                            bean.msg = `, but keyword [${this.keyword}] is not in [" + ${responseData} + "]`;
                        }
                    }
                } else if (this.type === "postgres") {
                    let startTime = dayjs().valueOf();

                    await postgresQuery(this.databaseConnectionString, this.databaseQuery);

                    bean.msg = "";
                    bean.status = UP;
                    bean.ping = dayjs().valueOf() - startTime;
                } else if (this.type === "mysql") {
                    let startTime = dayjs().valueOf();

                    await mysqlQuery(this.databaseConnectionString, this.databaseQuery);

                    bean.msg = "";
                    bean.status = UP;
                    bean.ping = dayjs().valueOf() - startTime;
                } else if (this.type === "radius") {
                    let startTime = dayjs().valueOf();

                    // Handle monitors that were created before the
                    // update and as such don't have a value for
                    // this.port.
                    let port;
                    if (this.port == null) {
                        port = 1812;
                    } else {
                        port = this.port;
                    }

                    try {
                        const resp = await radius(
                            this.hostname,
                            this.radiusUsername,
                            this.radiusPassword,
                            this.radiusCalledStationId,
                            this.radiusCallingStationId,
                            this.radiusSecret,
                            port
                        );
                        if (resp.code) {
                            bean.msg = resp.code;
                        }
                        bean.status = UP;
                    } catch (error) {
                        bean.status = DOWN;
                        if (error.response?.code) {
                            bean.msg = error.response.code;
                        } else {
                            bean.msg = error.message;
                        }
                    }
                    bean.ping = dayjs().valueOf() - startTime;
                } else if (this.type === "redis") {
                    let startTime = dayjs().valueOf();

                    bean.msg = await redisPingAsync(this.databaseConnectionString);
                    bean.status = UP;
                    bean.ping = dayjs().valueOf() - startTime;
                } else {
                    bean.msg = "Unknown Monitor Type";
                    bean.status = PENDING;
                }

                if (this.isUpsideDown()) {
                    bean.status = flipStatus(bean.status);

                    if (bean.status === DOWN) {
                        throw new Error("Flip UP to DOWN");
                    }
                }

                retries = 0;

            } catch (error) {

                bean.msg = error.message;

                // If UP come in here, it must be upside down mode
                // Just reset the retries
                if (this.isUpsideDown() && bean.status === UP) {
                    retries = 0;

                } else if ((this.maxretries > 0) && (retries < this.maxretries)) {
                    retries++;
                    bean.status = PENDING;
                }
            }

            log.debug("monitor", `[${this.name}] Check isImportant`);
            let isImportant = Monitor.isImportantBeat(isFirstBeat, previousBeat?.status, bean.status);

            // Mark as important if status changed, ignore pending pings,
            // Don't notify if disrupted changes to up
            if (isImportant) {
                bean.important = true;

                if (Monitor.isImportantForNotification(isFirstBeat, previousBeat?.status, bean.status)) {
                    log.debug("monitor", `[${this.name}] sendNotification`);
                    await Monitor.sendNotification(isFirstBeat, this, bean);
                } else {
                    log.debug("monitor", `[${this.name}] will not sendNotification because it is (or was) under maintenance`);
                }

                // Reset down count
                bean.downCount = 0;

                // Clear Status Page Cache
                log.debug("monitor", `[${this.name}] apicache clear`);
                apicache.clear();

                UptimeKumaServer.getInstance().sendMaintenanceListByUserID(this.user_id);

            } else {
                bean.important = false;

                if (bean.status === DOWN && this.resendInterval > 0) {
                    ++bean.downCount;
                    if (bean.downCount >= this.resendInterval) {
                        // Send notification again, because we are still DOWN
                        log.debug("monitor", `[${this.name}] sendNotification again: Down Count: ${bean.downCount} | Resend Interval: ${this.resendInterval}`);
                        await Monitor.sendNotification(isFirstBeat, this, bean);

                        // Reset down count
                        bean.downCount = 0;
                    }
                }
            }

            if (bean.status === UP) {
                log.debug("monitor", `Monitor #${this.id} '${this.name}': Successful Response: ${bean.ping} ms | Interval: ${beatInterval} seconds | Type: ${this.type}`);
            } else if (bean.status === PENDING) {
                if (this.retryInterval > 0) {
                    beatInterval = this.retryInterval;
                }
                log.warn("monitor", `Monitor #${this.id} '${this.name}': Pending: ${bean.msg} | Max retries: ${this.maxretries} | Retry: ${retries} | Retry Interval: ${beatInterval} seconds | Type: ${this.type}`);
            } else if (bean.status === MAINTENANCE) {
                log.warn("monitor", `Monitor #${this.id} '${this.name}': Under Maintenance | Type: ${this.type}`);
            } else {
                log.warn("monitor", `Monitor #${this.id} '${this.name}': Failing: ${bean.msg} | Interval: ${beatInterval} seconds | Type: ${this.type} | Down Count: ${bean.downCount} | Resend Interval: ${this.resendInterval}`);
            }

            log.debug("monitor", `[${this.name}] Send to socket`);
            UptimeCacheList.clearCache(this.id);
            io.to(this.user_id).emit("heartbeat", bean.toJSON());
            Monitor.sendStats(io, this.id, this.user_id);

            log.debug("monitor", `[${this.name}] Store`);
            await R.store(bean);

            log.debug("monitor", `[${this.name}] prometheus.update`);
            prometheus.update(bean, tlsInfo);

            previousBeat = bean;

            if (! this.isStop) {
                log.debug("monitor", `[${this.name}] SetTimeout for next check.`);
                this.heartbeatInterval = setTimeout(safeBeat, beatInterval * 1000);
            } else {
                log.info("monitor", `[${this.name}] isStop = true, no next check.`);
            }

        };

        /** Get a heartbeat and handle errors */
        const safeBeat = async () => {
            try {
                await beat();
            } catch (e) {
                console.trace(e);
                UptimeKumaServer.errorLog(e, false);
                log.error("monitor", "Please report to https://github.com/louislam/uptime-kuma/issues");

                if (! this.isStop) {
                    log.info("monitor", "Try to restart the monitor");
                    this.heartbeatInterval = setTimeout(safeBeat, this.interval * 1000);
                }
            }
        };

        // Delay Push Type
        if (this.type === "push") {
            setTimeout(() => {
                safeBeat();
            }, this.interval * 1000);
        } else {
            safeBeat();
        }
    }

    async makeAxiosRequest(options, finalCall = false) {
        try {
            let res;
            if (this.auth_method === "ntlm") {
                options.httpsAgent.keepAlive = true;

                res = await httpNtlm(options, {
                    username: this.basic_auth_user,
                    password: this.basic_auth_pass,
                    domain: this.authDomain,
                    workstation: this.authWorkstation ? this.authWorkstation : undefined
                });

            } else {
                res = await axios.request(options);
            }

            return res;
        } catch (e) {
            // Fix #2253
            // Read more: https://stackoverflow.com/questions/1759956/curl-error-18-transfer-closed-with-outstanding-read-data-remaining
            if (!finalCall && typeof e.message === "string" && e.message.includes("maxContentLength size of -1 exceeded")) {
                log.debug("monitor", "makeAxiosRequest with gzip");
                options.headers["Accept-Encoding"] = "gzip, deflate";
                return this.makeAxiosRequest(options, true);
            } else {
                if (typeof e.message === "string" && e.message.includes("maxContentLength size of -1 exceeded")) {
                    e.message = "response timeout: incomplete response within a interval";
                }
                throw e;
            }
        }
    }

    /** Stop monitor */
    stop() {
        clearTimeout(this.heartbeatInterval);
        this.isStop = true;

        this.prometheus().remove();
    }

    /**
     * Get a new prometheus instance
     * @returns {Prometheus}
     */
    prometheus() {
        return new Prometheus(this);
    }

    /**
     * Helper Method:
     * returns URL object for further usage
     * returns null if url is invalid
     * @returns {(null|URL)}
     */
    getUrl() {
        try {
            return new URL(this.url);
        } catch (_) {
            return null;
        }
    }

    /**
     * Store TLS info to database
     * @param checkCertificateResult
     * @returns {Promise<Object>}
     */
    async updateTlsInfo(checkCertificateResult) {
        let tlsInfoBean = await R.findOne("monitor_tls_info", "monitor_id = ?", [
            this.id,
        ]);

        if (tlsInfoBean == null) {
            tlsInfoBean = R.dispense("monitor_tls_info");
            tlsInfoBean.monitor_id = this.id;
        } else {

            // Clear sent history if the cert changed.
            try {
                let oldCertInfo = JSON.parse(tlsInfoBean.info_json);

                let isValidObjects = oldCertInfo && oldCertInfo.certInfo && checkCertificateResult && checkCertificateResult.certInfo;

                if (isValidObjects) {
                    if (oldCertInfo.certInfo.fingerprint256 !== checkCertificateResult.certInfo.fingerprint256) {
                        log.debug("monitor", "Resetting sent_history");
                        await R.exec("DELETE FROM notification_sent_history WHERE type = 'certificate' AND monitor_id = ?", [
                            this.id
                        ]);
                    } else {
                        log.debug("monitor", "No need to reset sent_history");
                        log.debug("monitor", oldCertInfo.certInfo.fingerprint256);
                        log.debug("monitor", checkCertificateResult.certInfo.fingerprint256);
                    }
                } else {
                    log.debug("monitor", "Not valid object");
                }
            } catch (e) { }

        }

        tlsInfoBean.info_json = JSON.stringify(checkCertificateResult);
        await R.store(tlsInfoBean);

        return checkCertificateResult;
    }

    /**
     * Send statistics to clients
     * @param {Server} io Socket server instance
     * @param {number} monitorID ID of monitor to send
     * @param {number} userID ID of user to send to
     */
    static async sendStats(io, monitorID, userID) {
        const hasClients = getTotalClientInRoom(io, userID) > 0;

        if (hasClients) {
            await Monitor.sendAvgPing(24, io, monitorID, userID);
            await Monitor.sendUptime(24, io, monitorID, userID);
            await Monitor.sendUptime(24 * 30, io, monitorID, userID);
            await Monitor.sendCertInfo(io, monitorID, userID);
        } else {
            log.debug("monitor", "No clients in the room, no need to send stats");
        }
    }

    /**
     * Send the average ping to user
     * @param {number} duration Hours
     */
    static async sendAvgPing(duration, io, monitorID, userID) {
        const timeLogger = new TimeLogger();

        let avgPing = parseInt(await R.getCell(`
            SELECT AVG(ping)
            FROM heartbeat
            WHERE time > DATETIME('now', ? || ' hours')
            AND ping IS NOT NULL
            AND monitor_id = ? `, [
            -duration,
            monitorID,
        ]));

        timeLogger.print(`[Monitor: ${monitorID}] avgPing`);

        io.to(userID).emit("avgPing", monitorID, avgPing);
    }

    /**
     * Send certificate information to client
     * @param {Server} io Socket server instance
     * @param {number} monitorID ID of monitor to send
     * @param {number} userID ID of user to send to
     */
    static async sendCertInfo(io, monitorID, userID) {
        let tlsInfo = await R.findOne("monitor_tls_info", "monitor_id = ?", [
            monitorID,
        ]);
        if (tlsInfo != null) {
            io.to(userID).emit("certInfo", monitorID, tlsInfo.info_json);
        }
    }

    /**
     * Uptime with calculation
     * Calculation based on:
     * https://www.uptrends.com/support/kb/reporting/calculation-of-uptime-and-downtime
     * @param {number} duration Hours
     * @param {number} monitorID ID of monitor to calculate
     */
    static async calcUptime(duration, monitorID, forceNoCache = false) {

        if (!forceNoCache) {
            let cachedUptime = UptimeCacheList.getUptime(monitorID, duration);
            if (cachedUptime != null) {
                return cachedUptime;
            }
        }

        const timeLogger = new TimeLogger();

        const startTime = R.isoDateTime(dayjs.utc().subtract(duration, "hour"));

        // Handle if heartbeat duration longer than the target duration
        // e.g. If the last beat's duration is bigger that the 24hrs window, it will use the duration between the (beat time - window margin) (THEN case in SQL)
        let result = await R.getRow(`
            SELECT
               -- SUM all duration, also trim off the beat out of time window
                SUM(
                    CASE
                        WHEN (JULIANDAY(\`time\`) - JULIANDAY(?)) * 86400 < duration
                        THEN (JULIANDAY(\`time\`) - JULIANDAY(?)) * 86400
                        ELSE duration
                    END
                ) AS total_duration,

               -- SUM all uptime duration, also trim off the beat out of time window
                SUM(
                    CASE
                        WHEN (status = 1 OR status = 3)
                        THEN
                            CASE
                                WHEN (JULIANDAY(\`time\`) - JULIANDAY(?)) * 86400 < duration
                                    THEN (JULIANDAY(\`time\`) - JULIANDAY(?)) * 86400
                                ELSE duration
                            END
                        END
                ) AS uptime_duration
            FROM heartbeat
            WHERE time > ?
            AND monitor_id = ?
        `, [
            startTime, startTime, startTime, startTime, startTime,
            monitorID,
        ]);

        timeLogger.print(`[Monitor: ${monitorID}][${duration}] sendUptime`);

        let totalDuration = result.total_duration;
        let uptimeDuration = result.uptime_duration;
        let uptime = 0;

        if (totalDuration > 0) {
            uptime = uptimeDuration / totalDuration;
            if (uptime < 0) {
                uptime = 0;
            }

        } else {
            // Handle new monitor with only one beat, because the beat's duration = 0
            let status = parseInt(await R.getCell("SELECT `status` FROM heartbeat WHERE monitor_id = ?", [ monitorID ]));

            if (status === UP) {
                uptime = 1;
            }
        }

        // Cache
        UptimeCacheList.addUptime(monitorID, duration, uptime);

        return uptime;
    }

    /**
     * Send Uptime
     * @param {number} duration Hours
     * @param {Server} io Socket server instance
     * @param {number} monitorID ID of monitor to send
     * @param {number} userID ID of user to send to
     */
    static async sendUptime(duration, io, monitorID, userID) {
        const uptime = await this.calcUptime(duration, monitorID);
        io.to(userID).emit("uptime", monitorID, duration, uptime);
    }

    /**
     * Has status of monitor changed since last beat?
     * @param {boolean} isFirstBeat Is this the first beat of this monitor?
     * @param {const} previousBeatStatus Status of the previous beat
     * @param {const} currentBeatStatus Status of the current beat
     * @returns {boolean} True if is an important beat else false
     */
    static isImportantBeat(isFirstBeat, previousBeatStatus, currentBeatStatus) {
        // * ? -> ANY STATUS = important [isFirstBeat]
        // UP -> PENDING = not important
        // * UP -> DOWN = important
        // UP -> UP = not important
        // PENDING -> PENDING = not important
        // * PENDING -> DOWN = important
        // PENDING -> UP = not important
        // DOWN -> PENDING = this case not exists
        // DOWN -> DOWN = not important
        // * DOWN -> UP = important
        // MAINTENANCE -> MAINTENANCE = not important
        // * MAINTENANCE -> UP = important
        // * MAINTENANCE -> DOWN = important
        // * DOWN -> MAINTENANCE = important
        // * UP -> MAINTENANCE = important
        return isFirstBeat ||
            (previousBeatStatus === DOWN && currentBeatStatus === MAINTENANCE) ||
            (previousBeatStatus === UP && currentBeatStatus === MAINTENANCE) ||
            (previousBeatStatus === MAINTENANCE && currentBeatStatus === DOWN) ||
            (previousBeatStatus === MAINTENANCE && currentBeatStatus === UP) ||
            (previousBeatStatus === UP && currentBeatStatus === DOWN) ||
            (previousBeatStatus === DOWN && currentBeatStatus === UP) ||
            (previousBeatStatus === PENDING && currentBeatStatus === DOWN);
    }

    /**
     * Is this beat important for notifications?
     * @param {boolean} isFirstBeat Is this the first beat of this monitor?
     * @param {const} previousBeatStatus Status of the previous beat
     * @param {const} currentBeatStatus Status of the current beat
     * @returns {boolean} True if is an important beat else false
     */
    static isImportantForNotification(isFirstBeat, previousBeatStatus, currentBeatStatus) {
        // * ? -> ANY STATUS = important [isFirstBeat]
        // UP -> PENDING = not important
        // * UP -> DOWN = important
        // UP -> UP = not important
        // PENDING -> PENDING = not important
        // * PENDING -> DOWN = important
        // PENDING -> UP = not important
        // DOWN -> PENDING = this case not exists
        // DOWN -> DOWN = not important
        // * DOWN -> UP = important
        // MAINTENANCE -> MAINTENANCE = not important
        // MAINTENANCE -> UP = not important
        // * MAINTENANCE -> DOWN = important
        // DOWN -> MAINTENANCE = not important
        // UP -> MAINTENANCE = not important
        return isFirstBeat ||
            (previousBeatStatus === MAINTENANCE && currentBeatStatus === DOWN) ||
            (previousBeatStatus === UP && currentBeatStatus === DOWN) ||
            (previousBeatStatus === DOWN && currentBeatStatus === UP) ||
            (previousBeatStatus === PENDING && currentBeatStatus === DOWN);
    }

    /**
     * Send a notification about a monitor
     * @param {boolean} isFirstBeat Is this beat the first of this monitor?
     * @param {Monitor} monitor The monitor to send a notificaton about
     * @param {Bean} bean Status information about monitor
     */
    static async sendNotification(isFirstBeat, monitor, bean) {
        if (!isFirstBeat || bean.status === DOWN) {
            const notificationList = await Monitor.getNotificationList(monitor);

            let text;
            if (bean.status === UP) {
                text = "✅ Up";
            } else {
                text = "🔴 Down";
            }

            let msg = `[${monitor.name}] [${text}] ${bean.msg}`;

            for (let notification of notificationList) {
                try {
                    // Prevent if the msg is undefined, notifications such as Discord cannot send out.
                    const heartbeatJSON = bean.toJSON();
                    if (!heartbeatJSON["msg"]) {
                        heartbeatJSON["msg"] = "N/A";
                    }

                    await Notification.send(JSON.parse(notification.config), msg, await monitor.toJSON(false), heartbeatJSON);
                } catch (e) {
                    log.error("monitor", "Cannot send notification to " + notification.name);
                    log.error("monitor", e);
                }
            }
        }
    }

    /**
     * Get list of notification providers for a given monitor
     * @param {Monitor} monitor Monitor to get notification providers for
     * @returns {Promise<LooseObject<any>[]>}
     */
    static async getNotificationList(monitor) {
        let notificationList = await R.getAll("SELECT notification.* FROM notification, monitor_notification WHERE monitor_id = ? AND monitor_notification.notification_id = notification.id ", [
            monitor.id,
        ]);
        return notificationList;
    }

    /**
     * Send notification about a certificate
     * @param {Object} tlsInfoObject Information about certificate
     */
    async sendCertNotification(tlsInfoObject) {
        if (tlsInfoObject && tlsInfoObject.certInfo && tlsInfoObject.certInfo.daysRemaining) {
            const notificationList = await Monitor.getNotificationList(this);

            let notifyDays = await setting("tlsExpiryNotifyDays");
            if (notifyDays == null || !Array.isArray(notifyDays)) {
                // Reset Default
                setSetting("tlsExpiryNotifyDays", [ 7, 14, 21 ], "general");
                notifyDays = [ 7, 14, 21 ];
            }

            if (notifyDays != null && Array.isArray(notifyDays)) {
                for (const day of notifyDays) {
                    log.debug("monitor", "call sendCertNotificationByTargetDays", day);
                    await this.sendCertNotificationByTargetDays(tlsInfoObject.certInfo.daysRemaining, day, notificationList);
                }
            }
        }
    }

    /**
     * Send a certificate notification when certificate expires in less
     * than target days
     * @param {number} daysRemaining Number of days remaining on certifcate
     * @param {number} targetDays Number of days to alert after
     * @param {LooseObject<any>[]} notificationList List of notification providers
     * @returns {Promise<void>}
     */
    async sendCertNotificationByTargetDays(daysRemaining, targetDays, notificationList) {

        if (daysRemaining > targetDays) {
            log.debug("monitor", `No need to send cert notification. ${daysRemaining} > ${targetDays}`);
            return;
        }

        if (notificationList.length > 0) {

            let row = await R.getRow("SELECT * FROM notification_sent_history WHERE type = ? AND monitor_id = ? AND days = ?", [
                "certificate",
                this.id,
                targetDays,
            ]);

            // Sent already, no need to send again
            if (row) {
                log.debug("monitor", "Sent already, no need to send again");
                return;
            }

            let sent = false;
            log.debug("monitor", "Send certificate notification");

            for (let notification of notificationList) {
                try {
                    log.debug("monitor", "Sending to " + notification.name);
                    await Notification.send(JSON.parse(notification.config), `[${this.name}][${this.url}] Certificate will be expired in ${daysRemaining} days`);
                    sent = true;
                } catch (e) {
                    log.error("monitor", "Cannot send cert notification to " + notification.name);
                    log.error("monitor", e);
                }
            }

            if (sent) {
                await R.exec("INSERT INTO notification_sent_history (type, monitor_id, days) VALUES(?, ?, ?)", [
                    "certificate",
                    this.id,
                    targetDays,
                ]);
            }
        } else {
            log.debug("monitor", "No notification, no need to send cert notification");
        }
    }

    /**
     * Get the status of the previous heartbeat
     * @param {number} monitorID ID of monitor to check
     * @returns {Promise<LooseObject<any>>}
     */
    static async getPreviousHeartbeat(monitorID) {
        return await R.getRow(`
            SELECT status, time FROM heartbeat
            WHERE id = (select MAX(id) from heartbeat where monitor_id = ?)
        `, [
            monitorID
        ]);
    }

    /**
     * Check if monitor is under maintenance
     * @param {number} monitorID ID of monitor to check
     * @returns {Promise<boolean>}
     */
    static async isUnderMaintenance(monitorID) {
        let activeCondition = Maintenance.getActiveMaintenanceSQLCondition();
        const maintenance = await R.getRow(`
            SELECT COUNT(*) AS count
            FROM monitor_maintenance mm
            JOIN maintenance
                ON mm.maintenance_id = maintenance.id
                AND mm.monitor_id = ?
            LEFT JOIN maintenance_timeslot
                ON maintenance_timeslot.maintenance_id = maintenance.id
            WHERE ${activeCondition}
            LIMIT 1`, [ monitorID ]);
        return maintenance.count !== 0;
    }

    validate() {
        if (this.interval > MAX_INTERVAL_SECOND) {
            throw new Error(`Interval cannot be more than ${MAX_INTERVAL_SECOND} seconds`);
        }
        if (this.interval < MIN_INTERVAL_SECOND) {
            throw new Error(`Interval cannot be less than ${MIN_INTERVAL_SECOND} seconds`);
        }
    }
}

module.exports = Monitor;<|MERGE_RESOLUTION|>--- conflicted
+++ resolved
@@ -109,11 +109,7 @@
             grpcEnableTls: this.getGrpcEnableTls(),
             radiusCalledStationId: this.radiusCalledStationId,
             radiusCallingStationId: this.radiusCallingStationId,
-<<<<<<< HEAD
-            radiusSecret: this.radiusSecret,
             httpBodyEncoding: this.httpBodyEncoding
-=======
->>>>>>> 6437ef19
         };
 
         if (includeSensitiveData) {
@@ -275,7 +271,6 @@
 
                     log.debug("monitor", `[${this.name}] Prepare Options for axios`);
 
-<<<<<<< HEAD
                     let contentType = null;
                     let bodyValue = null;
 
@@ -287,9 +282,7 @@
                         contentType = "text/xml; charset=utf-8";
                     }
 
-=======
                     // Axios Options
->>>>>>> 6437ef19
                     const options = {
                         url: this.url,
                         method: (this.method || "get").toLowerCase(),
