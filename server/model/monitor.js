--- conflicted
+++ resolved
@@ -2,19 +2,11 @@
 const dayjs = require("dayjs");
 const axios = require("axios");
 const { Prometheus } = require("../prometheus");
-<<<<<<< HEAD
-const { log, UP, DOWN, PENDING, MAINTENANCE, flipStatus, TimeLogger, MAX_INTERVAL_SECOND, MIN_INTERVAL_SECOND,
+const { log, UP, DOWN, PENDING, MAINTENANCE, flipStatus, MAX_INTERVAL_SECOND, MIN_INTERVAL_SECOND,
     SQL_DATETIME_FORMAT, isDev, sleep, getRandomInt
 } = require("../../src/util");
-const { tcping, ping, dnsResolve, checkCertificate, checkStatusCode, getTotalClientInRoom, setting, mssqlQuery, postgresQuery, mysqlQuery, mqttAsync, setSetting, httpNtlm, radius, grpcQuery,
+const { tcping, ping, checkCertificate, checkStatusCode, getTotalClientInRoom, setting, mssqlQuery, postgresQuery, mysqlQuery, mqttAsync, setSetting, httpNtlm, radius, grpcQuery,
     redisPingAsync, mongodbPing, kafkaProducerAsync, getOidcTokenClientCredentials, rootCertificatesFingerprints, axiosAbortSignal
-=======
-const { log, UP, DOWN, PENDING, MAINTENANCE, flipStatus, MAX_INTERVAL_SECOND, MIN_INTERVAL_SECOND,
-    SQL_DATETIME_FORMAT
-} = require("../../src/util");
-const { tcping, ping, checkCertificate, checkStatusCode, getTotalClientInRoom, setting, mssqlQuery, postgresQuery, mysqlQuery, mqttAsync, setSetting, httpNtlm, radius, grpcQuery,
-    redisPingAsync, mongodbPing, kafkaProducerAsync, getOidcTokenClientCredentials,
->>>>>>> 87b2e45f
 } = require("../util-server");
 const { R } = require("redbean-node");
 const { BeanModel } = require("redbean-node/dist/bean-model");
@@ -382,22 +374,12 @@
                 bean.status = flipStatus(bean.status);
             }
 
-<<<<<<< HEAD
-            // Duration
-            if (!isFirstBeat) {
-                bean.duration = dayjs(bean.time).diff(dayjs(previousBeat.time), "second");
-            } else {
-                bean.duration = 0;
-            }
-
             // Runtime patch timeout if it is 0
             // See https://github.com/louislam/uptime-kuma/pull/3961#issuecomment-1804149144
             if (this.timeout <= 0) {
                 this.timeout = this.interval * 1000 * 0.8;
             }
 
-=======
->>>>>>> 87b2e45f
             try {
                 if (await Monitor.isUnderMaintenance(this.id)) {
                     bean.msg = "Monitor under maintenance";
@@ -1006,10 +988,6 @@
 
             if (! this.isStop) {
                 log.debug("monitor", `[${this.name}] SetTimeout for next check.`);
-<<<<<<< HEAD
-                this.heartbeatInterval = setTimeout(safeBeat, beatInterval * 1000);
-                this.lastScheduleBeatTime = dayjs();
-=======
 
                 let intervalRemainingMs = Math.max(
                     1,
@@ -1019,7 +997,7 @@
                 log.debug("monitor", `[${this.name}] Next heartbeat in: ${intervalRemainingMs}ms`);
 
                 this.heartbeatInterval = setTimeout(safeBeat, intervalRemainingMs);
->>>>>>> 87b2e45f
+                this.lastScheduleBeatTime = dayjs();
             } else {
                 log.info("monitor", `[${this.name}] isStop = true, no next check.`);
             }
