const https = require("https");
const dayjs = require("dayjs");
const utc = require("dayjs/plugin/utc");
let timezone = require("dayjs/plugin/timezone");
dayjs.extend(utc);
dayjs.extend(timezone);
const axios = require("axios");
const { Prometheus } = require("../prometheus");
<<<<<<< HEAD
const { log, UP, DOWN, PENDING, MAINTENANCE, flipStatus, TimeLogger } = require("../../src/util");
const { tcping, ping, dnsResolve, checkCertificate, checkStatusCode, getTotalClientInRoom, setting, mqttAsync } = require("../util-server");
=======
const { log, UP, DOWN, PENDING, flipStatus, TimeLogger } = require("../../src/util");
const { tcping, ping, dnsResolve, checkCertificate, checkStatusCode, getTotalClientInRoom, setting, mssqlQuery, postgresQuery, mqttAsync, setSetting, httpNtlm, radius } = require("../util-server");
>>>>>>> 1c4e9743
const { R } = require("redbean-node");
const { BeanModel } = require("redbean-node/dist/bean-model");
const { Notification } = require("../notification");
const { Proxy } = require("../proxy");
const { demoMode } = require("../config");
const version = require("../../package.json").version;
const apicache = require("../modules/apicache");
const { UptimeKumaServer } = require("../uptime-kuma-server");
const { CacheableDnsHttpAgent } = require("../cacheable-dns-http-agent");

/**
 * status:
 *      0 = DOWN
 *      1 = UP
 *      2 = PENDING
 *      3 = MAINTENANCE
 */
class Monitor extends BeanModel {

    /**
     * Return an object that ready to parse to JSON for public
     * Only show necessary data to public
     * @returns {Object}
     */
    async toPublicJSON(showTags = false) {
        let obj = {
            id: this.id,
            name: this.name,
<<<<<<< HEAD
            maintenance: await Monitor.isUnderMaintenance(this.id),
=======
            sendUrl: this.sendUrl,
>>>>>>> 1c4e9743
        };

        if (this.sendUrl) {
            obj.url = this.url;
        }

        if (showTags) {
            obj.tags = await this.getTags();
        }
        return obj;
    }

    /**
     * Return an object that ready to parse to JSON
     * @returns {Object}
     */
    async toJSON(includeSensitiveData = true) {

        let notificationIDList = {};

        let list = await R.find("monitor_notification", " monitor_id = ? ", [
            this.id,
        ]);

        for (let bean of list) {
            notificationIDList[bean.notification_id] = true;
        }

        const tags = await this.getTags();

        let data = {
            id: this.id,
            name: this.name,
            url: this.url,
            method: this.method,
            hostname: this.hostname,
            port: this.port,
            maxretries: this.maxretries,
            weight: this.weight,
            active: this.active,
            type: this.type,
            interval: this.interval,
            retryInterval: this.retryInterval,
            resendInterval: this.resendInterval,
            keyword: this.keyword,
            expiryNotification: this.isEnabledExpiryNotification(),
            ignoreTls: this.getIgnoreTls(),
            upsideDown: this.isUpsideDown(),
            maxredirects: this.maxredirects,
            accepted_statuscodes: this.getAcceptedStatuscodes(),
            dns_resolve_type: this.dns_resolve_type,
            dns_resolve_server: this.dns_resolve_server,
            dns_last_result: this.dns_last_result,
            pushToken: this.pushToken,
            docker_container: this.docker_container,
            docker_host: this.docker_host,
            proxyId: this.proxy_id,
            notificationIDList,
            tags: tags,
            maintenance: await Monitor.isUnderMaintenance(this.id),
            mqttUsername: this.mqttUsername,
            mqttPassword: this.mqttPassword,
            mqttTopic: this.mqttTopic,
            mqttSuccessMessage: this.mqttSuccessMessage,
            databaseConnectionString: this.databaseConnectionString,
            databaseQuery: this.databaseQuery,
            authMethod: this.authMethod,
            authWorkstation: this.authWorkstation,
            authDomain: this.authDomain,
            radiusUsername: this.radiusUsername,
            radiusPassword: this.radiusPassword,
            radiusCalledStationId: this.radiusCalledStationId,
            radiusCallingStationId: this.radiusCallingStationId,
            radiusSecret: this.radiusSecret,
        };

        if (includeSensitiveData) {
            data = {
                ...data,
                headers: this.headers,
                body: this.body,
                basic_auth_user: this.basic_auth_user,
                basic_auth_pass: this.basic_auth_pass,
                pushToken: this.pushToken,
            };
        }

        return data;
    }

    /**
     * Get all tags applied to this monitor
     * @returns {Promise<LooseObject<any>[]>}
     */
    async getTags() {
        return await R.getAll("SELECT mt.*, tag.name, tag.color FROM monitor_tag mt JOIN tag ON mt.tag_id = tag.id WHERE mt.monitor_id = ?", [ this.id ]);
    }

    /**
     * Encode user and password to Base64 encoding
     * for HTTP "basic" auth, as per RFC-7617
     * @returns {string}
     */
    encodeBase64(user, pass) {
        return Buffer.from(user + ":" + pass).toString("base64");
    }

    /**
     * Is the TLS expiry notification enabled?
     * @returns {boolean}
     */
    isEnabledExpiryNotification() {
        return Boolean(this.expiryNotification);
    }

    /**
     * Parse to boolean
     * @returns {boolean}
     */
    getIgnoreTls() {
        return Boolean(this.ignoreTls);
    }

    /**
     * Parse to boolean
     * @returns {boolean}
     */
    isUpsideDown() {
        return Boolean(this.upsideDown);
    }

    /**
     * Get accepted status codes
     * @returns {Object}
     */
    getAcceptedStatuscodes() {
        return JSON.parse(this.accepted_statuscodes_json);
    }

    /**
     * Start monitor
     * @param {Server} io Socket server instance
     */
    start(io) {
        let previousBeat = null;
        let retries = 0;

        let prometheus = new Prometheus(this);

        const beat = async () => {

            let beatInterval = this.interval;

            if (! beatInterval) {
                beatInterval = 1;
            }

            if (demoMode) {
                if (beatInterval < 20) {
                    console.log("beat interval too low, reset to 20s");
                    beatInterval = 20;
                }
            }

            // Expose here for prometheus update
            // undefined if not https
            let tlsInfo = undefined;

            if (!previousBeat || this.type === "push") {
                previousBeat = await R.findOne("heartbeat", " monitor_id = ? ORDER BY time DESC", [
                    this.id,
                ]);
            }

            const isFirstBeat = !previousBeat;

            let bean = R.dispense("heartbeat");
            bean.monitor_id = this.id;
            bean.time = R.isoDateTimeMillis(dayjs.utc());
            bean.status = DOWN;
            bean.downCount = previousBeat?.downCount || 0;

            if (this.isUpsideDown()) {
                bean.status = flipStatus(bean.status);
            }

            // Duration
            if (!isFirstBeat) {
                bean.duration = dayjs(bean.time).diff(dayjs(previousBeat.time), "second");
            } else {
                bean.duration = 0;
            }

            try {
                if (await Monitor.isUnderMaintenance(this.id)) {
                    bean.msg = "Monitor under maintenance";
                    bean.status = MAINTENANCE;
                } else if (this.type === "http" || this.type === "keyword") {
                    // Do not do any queries/high loading things before the "bean.ping"
                    let startTime = dayjs().valueOf();

                    // HTTP basic auth
                    let basicAuthHeader = {};
                    if (this.auth_method === "basic") {
                        basicAuthHeader = {
                            "Authorization": "Basic " + this.encodeBase64(this.basic_auth_user, this.basic_auth_pass),
                        };
                    }

                    const httpsAgentOptions = {
                        maxCachedSessions: 0, // Use Custom agent to disable session reuse (https://github.com/nodejs/node/issues/3940)
                        rejectUnauthorized: !this.getIgnoreTls(),
                    };

                    log.debug("monitor", `[${this.name}] Prepare Options for axios`);

                    const options = {
                        url: this.url,
                        method: (this.method || "get").toLowerCase(),
                        ...(this.body ? { data: JSON.parse(this.body) } : {}),
                        timeout: this.interval * 1000 * 0.8,
                        headers: {
                            "Accept": "text/html,application/xhtml+xml,application/xml;q=0.9,image/avif,image/webp,image/apng,*/*;q=0.8,application/signed-exchange;v=b3;q=0.9",
                            "User-Agent": "Uptime-Kuma/" + version,
                            ...(this.headers ? JSON.parse(this.headers) : {}),
                            ...(basicAuthHeader),
                        },
                        maxRedirects: this.maxredirects,
                        validateStatus: (status) => {
                            return checkStatusCode(status, this.getAcceptedStatuscodes());
                        },
                    };

                    if (this.proxy_id) {
                        const proxy = await R.load("proxy", this.proxy_id);

                        if (proxy && proxy.active) {
                            const { httpAgent, httpsAgent } = Proxy.createAgents(proxy, {
                                httpsAgentOptions: httpsAgentOptions,
                            });

                            options.proxy = false;
                            options.httpAgent = httpAgent;
                            options.httpsAgent = httpsAgent;
                        }
                    }

                    if (!options.httpsAgent) {
                        options.httpsAgent = new https.Agent(httpsAgentOptions);
                    }

                    log.debug("monitor", `[${this.name}] Axios Options: ${JSON.stringify(options)}`);
                    log.debug("monitor", `[${this.name}] Axios Request`);

                    let res;
                    if (this.auth_method === "ntlm") {
                        options.httpsAgent.keepAlive = true;

                        res = await httpNtlm(options, {
                            username: this.basic_auth_user,
                            password: this.basic_auth_pass,
                            domain: this.authDomain,
                            workstation: this.authWorkstation ? this.authWorkstation : undefined
                        });

                    } else {
                        res = await axios.request(options);
                    }

                    bean.msg = `${res.status} - ${res.statusText}`;
                    bean.ping = dayjs().valueOf() - startTime;

                    // Check certificate if https is used
                    let certInfoStartTime = dayjs().valueOf();
                    if (this.getUrl()?.protocol === "https:") {
                        log.debug("monitor", `[${this.name}] Check cert`);
                        try {
                            let tlsInfoObject = checkCertificate(res);
                            tlsInfo = await this.updateTlsInfo(tlsInfoObject);

                            if (!this.getIgnoreTls() && this.isEnabledExpiryNotification()) {
                                log.debug("monitor", `[${this.name}] call sendCertNotification`);
                                await this.sendCertNotification(tlsInfoObject);
                            }

                        } catch (e) {
                            if (e.message !== "No TLS certificate in response") {
                                log.error("monitor", "Caught error");
                                log.error("monitor", e.message);
                            }
                        }
                    }

                    if (process.env.TIMELOGGER === "1") {
                        log.debug("monitor", "Cert Info Query Time: " + (dayjs().valueOf() - certInfoStartTime) + "ms");
                    }

                    if (process.env.UPTIME_KUMA_LOG_RESPONSE_BODY_MONITOR_ID === this.id) {
                        log.info("monitor", res.data);
                    }

                    if (this.type === "http") {
                        bean.status = UP;
                    } else {

                        let data = res.data;

                        // Convert to string for object/array
                        if (typeof data !== "string") {
                            data = JSON.stringify(data);
                        }

                        if (data.includes(this.keyword)) {
                            bean.msg += ", keyword is found";
                            bean.status = UP;
                        } else {
                            data = data.replace(/<[^>]*>?|[\n\r]|\s+/gm, " ");
                            if (data.length > 50) {
                                data = data.substring(0, 47) + "...";
                            }
                            throw new Error(bean.msg + ", but keyword is not in [" + data + "]");
                        }

                    }

                } else if (this.type === "port") {
                    bean.ping = await tcping(this.hostname, this.port);
                    bean.msg = "";
                    bean.status = UP;

                } else if (this.type === "ping") {
                    bean.ping = await ping(this.hostname);
                    bean.msg = "";
                    bean.status = UP;
                } else if (this.type === "dns") {
                    let startTime = dayjs().valueOf();
                    let dnsMessage = "";

                    let dnsRes = await dnsResolve(this.hostname, this.dns_resolve_server, this.port, this.dns_resolve_type);
                    bean.ping = dayjs().valueOf() - startTime;

                    if (this.dns_resolve_type === "A" || this.dns_resolve_type === "AAAA" || this.dns_resolve_type === "TXT") {
                        dnsMessage += "Records: ";
                        dnsMessage += dnsRes.join(" | ");
                    } else if (this.dns_resolve_type === "CNAME" || this.dns_resolve_type === "PTR") {
                        dnsMessage = dnsRes[0];
                    } else if (this.dns_resolve_type === "CAA") {
                        dnsMessage = dnsRes[0].issue;
                    } else if (this.dns_resolve_type === "MX") {
                        dnsRes.forEach(record => {
                            dnsMessage += `Hostname: ${record.exchange} - Priority: ${record.priority} | `;
                        });
                        dnsMessage = dnsMessage.slice(0, -2);
                    } else if (this.dns_resolve_type === "NS") {
                        dnsMessage += "Servers: ";
                        dnsMessage += dnsRes.join(" | ");
                    } else if (this.dns_resolve_type === "SOA") {
                        dnsMessage += `NS-Name: ${dnsRes.nsname} | Hostmaster: ${dnsRes.hostmaster} | Serial: ${dnsRes.serial} | Refresh: ${dnsRes.refresh} | Retry: ${dnsRes.retry} | Expire: ${dnsRes.expire} | MinTTL: ${dnsRes.minttl}`;
                    } else if (this.dns_resolve_type === "SRV") {
                        dnsRes.forEach(record => {
                            dnsMessage += `Name: ${record.name} | Port: ${record.port} | Priority: ${record.priority} | Weight: ${record.weight} | `;
                        });
                        dnsMessage = dnsMessage.slice(0, -2);
                    }

                    if (this.dnsLastResult !== dnsMessage) {
                        R.exec("UPDATE `monitor` SET dns_last_result = ? WHERE id = ? ", [
                            dnsMessage,
                            this.id
                        ]);
                    }

                    bean.msg = dnsMessage;
                    bean.status = UP;
                } else if (this.type === "push") {      // Type: Push
                    log.debug("monitor", `[${this.name}] Checking monitor at ${dayjs().format("YYYY-MM-DD HH:mm:ss.SSS")}`);
                    const bufferTime = 1000; // 1s buffer to accommodate clock differences

                    if (previousBeat) {
                        const msSinceLastBeat = dayjs.utc().valueOf() - dayjs.utc(previousBeat.time).valueOf();

                        log.debug("monitor", `[${this.name}] msSinceLastBeat = ${msSinceLastBeat}`);

                        // If the previous beat was down or pending we use the regular
                        // beatInterval/retryInterval in the setTimeout further below
                        if (previousBeat.status !== (this.isUpsideDown() ? DOWN : UP) || msSinceLastBeat > beatInterval * 1000 + bufferTime) {
                            throw new Error("No heartbeat in the time window");
                        } else {
                            let timeout = beatInterval * 1000 - msSinceLastBeat;
                            if (timeout < 0) {
                                timeout = bufferTime;
                            } else {
                                timeout += bufferTime;
                            }
                            // No need to insert successful heartbeat for push type, so end here
                            retries = 0;
                            log.debug("monitor", `[${this.name}] timeout = ${timeout}`);
                            this.heartbeatInterval = setTimeout(beat, timeout);
                            return;
                        }
                    } else {
                        throw new Error("No heartbeat in the time window");
                    }

                } else if (this.type === "steam") {
                    const steamApiUrl = "https://api.steampowered.com/IGameServersService/GetServerList/v1/";
                    const steamAPIKey = await setting("steamAPIKey");
                    const filter = `addr\\${this.hostname}:${this.port}`;

                    if (!steamAPIKey) {
                        throw new Error("Steam API Key not found");
                    }

                    let res = await axios.get(steamApiUrl, {
                        timeout: this.interval * 1000 * 0.8,
                        headers: {
                            "Accept": "*/*",
                            "User-Agent": "Uptime-Kuma/" + version,
                        },
                        httpsAgent: CacheableDnsHttpAgent.getHttpsAgent({
                            maxCachedSessions: 0,      // Use Custom agent to disable session reuse (https://github.com/nodejs/node/issues/3940)
                            rejectUnauthorized: !this.getIgnoreTls(),
                        }),
                        httpAgent: CacheableDnsHttpAgent.getHttpAgent({
                            maxCachedSessions: 0,
                        }),
                        maxRedirects: this.maxredirects,
                        validateStatus: (status) => {
                            return checkStatusCode(status, this.getAcceptedStatuscodes());
                        },
                        params: {
                            filter: filter,
                            key: steamAPIKey,
                        }
                    });

                    if (res.data.response && res.data.response.servers && res.data.response.servers.length > 0) {
                        bean.status = UP;
                        bean.msg = res.data.response.servers[0].name;

                        try {
                            bean.ping = await ping(this.hostname);
                        } catch (_) { }
                    } else {
                        throw new Error("Server not found on Steam");
                    }
                } else if (this.type === "docker") {
                    log.debug(`[${this.name}] Prepare Options for Axios`);

                    const dockerHost = await R.load("docker_host", this.docker_host);

                    const options = {
                        url: `/containers/${this.docker_container}/json`,
                        headers: {
                            "Accept": "*/*",
                            "User-Agent": "Uptime-Kuma/" + version,
                        },
                        httpsAgent: new https.Agent({
                            maxCachedSessions: 0,      // Use Custom agent to disable session reuse (https://github.com/nodejs/node/issues/3940)
                            rejectUnauthorized: ! this.getIgnoreTls(),
                        }),
                    };

                    if (dockerHost._dockerType === "socket") {
                        options.socketPath = dockerHost._dockerDaemon;
                    } else if (dockerHost._dockerType === "tcp") {
                        options.baseURL = dockerHost._dockerDaemon;
                    }

                    log.debug(`[${this.name}] Axios Request`);
                    let res = await axios.request(options);
                    if (res.data.State.Running) {
                        bean.status = UP;
                        bean.msg = "";
                    }
                } else if (this.type === "mqtt") {
                    bean.msg = await mqttAsync(this.hostname, this.mqttTopic, this.mqttSuccessMessage, {
                        port: this.port,
                        username: this.mqttUsername,
                        password: this.mqttPassword,
                        interval: this.interval,
                    });
                    bean.status = UP;
                } else if (this.type === "sqlserver") {
                    let startTime = dayjs().valueOf();

                    await mssqlQuery(this.databaseConnectionString, this.databaseQuery);

                    bean.msg = "";
                    bean.status = UP;
                    bean.ping = dayjs().valueOf() - startTime;
                } else if (this.type === "postgres") {
                    let startTime = dayjs().valueOf();

                    await postgresQuery(this.databaseConnectionString, this.databaseQuery);

                    bean.msg = "";
                    bean.status = UP;
                    bean.ping = dayjs().valueOf() - startTime;
                } else if (this.type === "radius") {
                    let startTime = dayjs().valueOf();
                    try {
                        const resp = await radius(
                            this.hostname,
                            this.radiusUsername,
                            this.radiusPassword,
                            this.radiusCalledStationId,
                            this.radiusCallingStationId,
                            this.radiusSecret
                        );
                        if (resp.code) {
                            bean.msg = resp.code;
                        }
                        bean.status = UP;
                    } catch (error) {
                        bean.status = DOWN;
                        if (error.response?.code) {
                            bean.msg = error.response.code;
                        } else {
                            bean.msg = error.message;
                        }
                    }
                    bean.ping = dayjs().valueOf() - startTime;
                } else {
                    bean.msg = "Unknown Monitor Type";
                    bean.status = PENDING;
                }

                if (this.isUpsideDown()) {
                    bean.status = flipStatus(bean.status);

                    if (bean.status === DOWN) {
                        throw new Error("Flip UP to DOWN");
                    }
                }

                retries = 0;

            } catch (error) {

                bean.msg = error.message;

                // If UP come in here, it must be upside down mode
                // Just reset the retries
                if (this.isUpsideDown() && bean.status === UP) {
                    retries = 0;

                } else if ((this.maxretries > 0) && (retries < this.maxretries)) {
                    retries++;
                    bean.status = PENDING;
                }
            }

            log.debug("monitor", `[${this.name}] Check isImportant`);
            let isImportant = Monitor.isImportantBeat(isFirstBeat, previousBeat?.status, bean.status);

            // Mark as important if status changed, ignore pending pings,
            // Don't notify if disrupted changes to up
            if (isImportant) {
                bean.important = true;

                if (Monitor.isImportantForNotification(isFirstBeat, previousBeat?.status, bean.status)) {
                    log.debug("monitor", `[${this.name}] sendNotification`);
                    await Monitor.sendNotification(isFirstBeat, this, bean);
                } else {
                    log.debug("monitor", `[${this.name}] will not sendNotification because it is (or was) under maintenance`);
                }

                // Reset down count
                bean.downCount = 0;

                // Clear Status Page Cache
                log.debug("monitor", `[${this.name}] apicache clear`);
                apicache.clear();

            } else {
                bean.important = false;

                if (bean.status === DOWN && this.resendInterval > 0) {
                    ++bean.downCount;
                    if (bean.downCount >= this.resendInterval) {
                        // Send notification again, because we are still DOWN
                        log.debug("monitor", `[${this.name}] sendNotification again: Down Count: ${bean.downCount} | Resend Interval: ${this.resendInterval}`);
                        await Monitor.sendNotification(isFirstBeat, this, bean);

                        // Reset down count
                        bean.downCount = 0;
                    }
                }
            }

            if (bean.status === UP) {
                log.debug("monitor", `Monitor #${this.id} '${this.name}': Successful Response: ${bean.ping} ms | Interval: ${beatInterval} seconds | Type: ${this.type}`);
            } else if (bean.status === PENDING) {
                if (this.retryInterval > 0) {
                    beatInterval = this.retryInterval;
                }
                log.warn("monitor", `Monitor #${this.id} '${this.name}': Pending: ${bean.msg} | Max retries: ${this.maxretries} | Retry: ${retries} | Retry Interval: ${beatInterval} seconds | Type: ${this.type}`);
            } else if (bean.status === MAINTENANCE) {
                log.warn("monitor", `Monitor #${this.id} '${this.name}': Under Maintenance | Type: ${this.type}`);
            } else {
                log.warn("monitor", `Monitor #${this.id} '${this.name}': Failing: ${bean.msg} | Interval: ${beatInterval} seconds | Type: ${this.type} | Down Count: ${bean.downCount} | Resend Interval: ${this.resendInterval}`);
            }

            log.debug("monitor", `[${this.name}] Send to socket`);
            io.to(this.user_id).emit("heartbeat", bean.toJSON());
            Monitor.sendStats(io, this.id, this.user_id);

            log.debug("monitor", `[${this.name}] Store`);
            await R.store(bean);

            log.debug("monitor", `[${this.name}] prometheus.update`);
            prometheus.update(bean, tlsInfo);

            previousBeat = bean;

            if (! this.isStop) {
                log.debug("monitor", `[${this.name}] SetTimeout for next check.`);
                this.heartbeatInterval = setTimeout(safeBeat, beatInterval * 1000);
            } else {
                log.info("monitor", `[${this.name}] isStop = true, no next check.`);
            }

        };

        /** Get a heartbeat and handle errors */
        const safeBeat = async () => {
            try {
                await beat();
            } catch (e) {
                console.trace(e);
                UptimeKumaServer.errorLog(e, false);
                log.error("monitor", "Please report to https://github.com/louislam/uptime-kuma/issues");

                if (! this.isStop) {
                    log.info("monitor", "Try to restart the monitor");
                    this.heartbeatInterval = setTimeout(safeBeat, this.interval * 1000);
                }
            }
        };

        // Delay Push Type
        if (this.type === "push") {
            setTimeout(() => {
                safeBeat();
            }, this.interval * 1000);
        } else {
            safeBeat();
        }
    }

    /** Stop monitor */
    stop() {
        clearTimeout(this.heartbeatInterval);
        this.isStop = true;

        this.prometheus().remove();
    }

    /**
     * Get a new prometheus instance
     * @returns {Prometheus}
     */
    prometheus() {
        return new Prometheus(this);
    }

    /**
     * Helper Method:
     * returns URL object for further usage
     * returns null if url is invalid
     * @returns {(null|URL)}
     */
    getUrl() {
        try {
            return new URL(this.url);
        } catch (_) {
            return null;
        }
    }

    /**
     * Store TLS info to database
     * @param checkCertificateResult
     * @returns {Promise<Object>}
     */
    async updateTlsInfo(checkCertificateResult) {
        let tlsInfoBean = await R.findOne("monitor_tls_info", "monitor_id = ?", [
            this.id,
        ]);

        if (tlsInfoBean == null) {
            tlsInfoBean = R.dispense("monitor_tls_info");
            tlsInfoBean.monitor_id = this.id;
        } else {

            // Clear sent history if the cert changed.
            try {
                let oldCertInfo = JSON.parse(tlsInfoBean.info_json);

                let isValidObjects = oldCertInfo && oldCertInfo.certInfo && checkCertificateResult && checkCertificateResult.certInfo;

                if (isValidObjects) {
                    if (oldCertInfo.certInfo.fingerprint256 !== checkCertificateResult.certInfo.fingerprint256) {
                        log.debug("monitor", "Resetting sent_history");
                        await R.exec("DELETE FROM notification_sent_history WHERE type = 'certificate' AND monitor_id = ?", [
                            this.id
                        ]);
                    } else {
                        log.debug("monitor", "No need to reset sent_history");
                        log.debug("monitor", oldCertInfo.certInfo.fingerprint256);
                        log.debug("monitor", checkCertificateResult.certInfo.fingerprint256);
                    }
                } else {
                    log.debug("monitor", "Not valid object");
                }
            } catch (e) { }

        }

        tlsInfoBean.info_json = JSON.stringify(checkCertificateResult);
        await R.store(tlsInfoBean);

        return checkCertificateResult;
    }

    /**
     * Send statistics to clients
     * @param {Server} io Socket server instance
     * @param {number} monitorID ID of monitor to send
     * @param {number} userID ID of user to send to
     */
    static async sendStats(io, monitorID, userID) {
        const hasClients = getTotalClientInRoom(io, userID) > 0;

        if (hasClients) {
            await Monitor.sendAvgPing(24, io, monitorID, userID);
            await Monitor.sendUptime(24, io, monitorID, userID);
            await Monitor.sendUptime(24 * 30, io, monitorID, userID);
            await Monitor.sendCertInfo(io, monitorID, userID);
        } else {
            log.debug("monitor", "No clients in the room, no need to send stats");
        }
    }

    /**
     * Send the average ping to user
     * @param {number} duration Hours
     */
    static async sendAvgPing(duration, io, monitorID, userID) {
        const timeLogger = new TimeLogger();

        let avgPing = parseInt(await R.getCell(`
            SELECT AVG(ping)
            FROM heartbeat
            WHERE time > DATETIME('now', ? || ' hours')
            AND ping IS NOT NULL
            AND monitor_id = ? `, [
            -duration,
            monitorID,
        ]));

        timeLogger.print(`[Monitor: ${monitorID}] avgPing`);

        io.to(userID).emit("avgPing", monitorID, avgPing);
    }

    /**
     * Send certificate information to client
     * @param {Server} io Socket server instance
     * @param {number} monitorID ID of monitor to send
     * @param {number} userID ID of user to send to
     */
    static async sendCertInfo(io, monitorID, userID) {
        let tlsInfo = await R.findOne("monitor_tls_info", "monitor_id = ?", [
            monitorID,
        ]);
        if (tlsInfo != null) {
            io.to(userID).emit("certInfo", monitorID, tlsInfo.info_json);
        }
    }

    /**
     * Uptime with calculation
     * Calculation based on:
     * https://www.uptrends.com/support/kb/reporting/calculation-of-uptime-and-downtime
     * @param {number} duration Hours
     * @param {number} monitorID ID of monitor to calculate
     */
    static async calcUptime(duration, monitorID) {
        const timeLogger = new TimeLogger();

        const startTime = R.isoDateTime(dayjs.utc().subtract(duration, "hour"));

        // Handle if heartbeat duration longer than the target duration
        // e.g. If the last beat's duration is bigger that the 24hrs window, it will use the duration between the (beat time - window margin) (THEN case in SQL)
        let result = await R.getRow(`
            SELECT
               -- SUM all duration, also trim off the beat out of time window
                SUM(
                    CASE
                        WHEN (JULIANDAY(\`time\`) - JULIANDAY(?)) * 86400 < duration
                        THEN (JULIANDAY(\`time\`) - JULIANDAY(?)) * 86400
                        ELSE duration
                    END
                ) AS total_duration,

               -- SUM all uptime duration, also trim off the beat out of time window
                SUM(
                    CASE
                        WHEN (status = 1 OR status = 3)
                        THEN
                            CASE
                                WHEN (JULIANDAY(\`time\`) - JULIANDAY(?)) * 86400 < duration
                                    THEN (JULIANDAY(\`time\`) - JULIANDAY(?)) * 86400
                                ELSE duration
                            END
                        END
                ) AS uptime_duration
            FROM heartbeat
            WHERE time > ?
            AND monitor_id = ?
        `, [
            startTime, startTime, startTime, startTime, startTime,
            monitorID,
        ]);

        timeLogger.print(`[Monitor: ${monitorID}][${duration}] sendUptime`);

        let totalDuration = result.total_duration;
        let uptimeDuration = result.uptime_duration;
        let uptime = 0;

        if (totalDuration > 0) {
            uptime = uptimeDuration / totalDuration;
            if (uptime < 0) {
                uptime = 0;
            }

        } else {
            // Handle new monitor with only one beat, because the beat's duration = 0
            let status = parseInt(await R.getCell("SELECT `status` FROM heartbeat WHERE monitor_id = ?", [ monitorID ]));

            if (status === UP) {
                uptime = 1;
            }
        }

        return uptime;
    }

    /**
     * Send Uptime
     * @param {number} duration Hours
     * @param {Server} io Socket server instance
     * @param {number} monitorID ID of monitor to send
     * @param {number} userID ID of user to send to
     */
    static async sendUptime(duration, io, monitorID, userID) {
        const uptime = await this.calcUptime(duration, monitorID);
        io.to(userID).emit("uptime", monitorID, duration, uptime);
    }

    /**
     * Has status of monitor changed since last beat?
     * @param {boolean} isFirstBeat Is this the first beat of this monitor?
     * @param {const} previousBeatStatus Status of the previous beat
     * @param {const} currentBeatStatus Status of the current beat
     * @returns {boolean} True if is an important beat else false
     */
    static isImportantBeat(isFirstBeat, previousBeatStatus, currentBeatStatus) {
        // * ? -> ANY STATUS = important [isFirstBeat]
        // UP -> PENDING = not important
        // * UP -> DOWN = important
        // UP -> UP = not important
        // PENDING -> PENDING = not important
        // * PENDING -> DOWN = important
        // PENDING -> UP = not important
        // DOWN -> PENDING = this case not exists
        // DOWN -> DOWN = not important
        // * DOWN -> UP = important
        // MAINTENANCE -> MAINTENANCE = not important
        // * MAINTENANCE -> UP = important
        // * MAINTENANCE -> DOWN = important
        // * DOWN -> MAINTENANCE = important
        // * UP -> MAINTENANCE = important
        return isFirstBeat ||
            (previousBeatStatus === DOWN && currentBeatStatus === MAINTENANCE) ||
            (previousBeatStatus === UP && currentBeatStatus === MAINTENANCE) ||
            (previousBeatStatus === MAINTENANCE && currentBeatStatus === DOWN) ||
            (previousBeatStatus === MAINTENANCE && currentBeatStatus === UP) ||
            (previousBeatStatus === UP && currentBeatStatus === DOWN) ||
            (previousBeatStatus === DOWN && currentBeatStatus === UP) ||
            (previousBeatStatus === PENDING && currentBeatStatus === DOWN);
    }

    /**
     * Is this beat important for notifications?
     * @param {boolean} isFirstBeat Is this the first beat of this monitor?
     * @param {const} previousBeatStatus Status of the previous beat
     * @param {const} currentBeatStatus Status of the current beat
     * @returns {boolean} True if is an important beat else false
     */
    static isImportantForNotification(isFirstBeat, previousBeatStatus, currentBeatStatus) {
        // * ? -> ANY STATUS = important [isFirstBeat]
        // UP -> PENDING = not important
        // * UP -> DOWN = important
        // UP -> UP = not important
        // PENDING -> PENDING = not important
        // * PENDING -> DOWN = important
        // PENDING -> UP = not important
        // DOWN -> PENDING = this case not exists
        // DOWN -> DOWN = not important
        // * DOWN -> UP = important
        // MAINTENANCE -> MAINTENANCE = not important
        // MAINTENANCE -> UP = not important
        // * MAINTENANCE -> DOWN = important
        // DOWN -> MAINTENANCE = not important
        // UP -> MAINTENANCE = not important
        return isFirstBeat ||
            (previousBeatStatus === MAINTENANCE && currentBeatStatus === DOWN) ||
            (previousBeatStatus === UP && currentBeatStatus === DOWN) ||
            (previousBeatStatus === DOWN && currentBeatStatus === UP) ||
            (previousBeatStatus === PENDING && currentBeatStatus === DOWN);
    }

    /**
     * Send a notification about a monitor
     * @param {boolean} isFirstBeat Is this beat the first of this monitor?
     * @param {Monitor} monitor The monitor to send a notificaton about
     * @param {Bean} bean Status information about monitor
     */
    static async sendNotification(isFirstBeat, monitor, bean) {
        if (!isFirstBeat || bean.status === DOWN) {
            const notificationList = await Monitor.getNotificationList(monitor);

            let text;
            if (bean.status === UP) {
                text = "✅ Up";
            } else {
                text = "🔴 Down";
            }

            let msg = `[${monitor.name}] [${text}] ${bean.msg}`;

            for (let notification of notificationList) {
                try {
                    await Notification.send(JSON.parse(notification.config), msg, await monitor.toJSON(false), bean.toJSON());
                } catch (e) {
                    log.error("monitor", "Cannot send notification to " + notification.name);
                    log.error("monitor", e);
                }
            }
        }
    }

    /**
     * Get list of notification providers for a given monitor
     * @param {Monitor} monitor Monitor to get notification providers for
     * @returns {Promise<LooseObject<any>[]>}
     */
    static async getNotificationList(monitor) {
        let notificationList = await R.getAll("SELECT notification.* FROM notification, monitor_notification WHERE monitor_id = ? AND monitor_notification.notification_id = notification.id ", [
            monitor.id,
        ]);
        return notificationList;
    }

    /**
     * Send notification about a certificate
     * @param {Object} tlsInfoObject Information about certificate
     */
    async sendCertNotification(tlsInfoObject) {
        if (tlsInfoObject && tlsInfoObject.certInfo && tlsInfoObject.certInfo.daysRemaining) {
            const notificationList = await Monitor.getNotificationList(this);

            let notifyDays = await setting("tlsExpiryNotifyDays");
            if (notifyDays == null || !Array.isArray(notifyDays)) {
                // Reset Default
                setSetting("tlsExpiryNotifyDays", [ 7, 14, 21 ], "general");
                notifyDays = [ 7, 14, 21 ];
            }

            if (notifyDays != null && Array.isArray(notifyDays)) {
                for (const day of notifyDays) {
                    log.debug("monitor", "call sendCertNotificationByTargetDays", day);
                    await this.sendCertNotificationByTargetDays(tlsInfoObject.certInfo.daysRemaining, day, notificationList);
                }
            }
        }
    }

    /**
     * Send a certificate notification when certificate expires in less
     * than target days
     * @param {number} daysRemaining Number of days remaining on certifcate
     * @param {number} targetDays Number of days to alert after
     * @param {LooseObject<any>[]} notificationList List of notification providers
     * @returns {Promise<void>}
     */
    async sendCertNotificationByTargetDays(daysRemaining, targetDays, notificationList) {

        if (daysRemaining > targetDays) {
            log.debug("monitor", `No need to send cert notification. ${daysRemaining} > ${targetDays}`);
            return;
        }

        if (notificationList.length > 0) {

            let row = await R.getRow("SELECT * FROM notification_sent_history WHERE type = ? AND monitor_id = ? AND days = ?", [
                "certificate",
                this.id,
                targetDays,
            ]);

            // Sent already, no need to send again
            if (row) {
                log.debug("monitor", "Sent already, no need to send again");
                return;
            }

            let sent = false;
            log.debug("monitor", "Send certificate notification");

            for (let notification of notificationList) {
                try {
                    log.debug("monitor", "Sending to " + notification.name);
                    await Notification.send(JSON.parse(notification.config), `[${this.name}][${this.url}] Certificate will be expired in ${daysRemaining} days`);
                    sent = true;
                } catch (e) {
                    log.error("monitor", "Cannot send cert notification to " + notification.name);
                    log.error("monitor", e);
                }
            }

            if (sent) {
                await R.exec("INSERT INTO notification_sent_history (type, monitor_id, days) VALUES(?, ?, ?)", [
                    "certificate",
                    this.id,
                    targetDays,
                ]);
            }
        } else {
            log.debug("monitor", "No notification, no need to send cert notification");
        }
    }

    /**
     * Get the status of the previous heartbeat
     * @param {number} monitorID ID of monitor to check
     * @returns {Promise<LooseObject<any>>}
     */
    static async getPreviousHeartbeat(monitorID) {
        return await R.getRow(`
            SELECT status, time FROM heartbeat
            WHERE id = (select MAX(id) from heartbeat where monitor_id = ?)
        `, [
            monitorID
        ]);
    }

    /**
     * Check if monitor is under maintenance
     * @param {number} monitorID ID of monitor to check
     * @returns {Promise<boolean>}
     */
    static async isUnderMaintenance(monitorID) {
        const maintenance = await R.getRow("SELECT COUNT(*) AS count FROM monitor_maintenance mm JOIN maintenance ON mm.maintenance_id = maintenance.id WHERE mm.monitor_id = ? AND datetime(maintenance.start_date) <= datetime('now') AND datetime(maintenance.end_date) >= datetime('now') LIMIT 1", [ monitorID ]);
        return maintenance.count !== 0;
    }
}

module.exports = Monitor;<|MERGE_RESOLUTION|>--- conflicted
+++ resolved
@@ -6,13 +6,8 @@
 dayjs.extend(timezone);
 const axios = require("axios");
 const { Prometheus } = require("../prometheus");
-<<<<<<< HEAD
 const { log, UP, DOWN, PENDING, MAINTENANCE, flipStatus, TimeLogger } = require("../../src/util");
-const { tcping, ping, dnsResolve, checkCertificate, checkStatusCode, getTotalClientInRoom, setting, mqttAsync } = require("../util-server");
-=======
-const { log, UP, DOWN, PENDING, flipStatus, TimeLogger } = require("../../src/util");
 const { tcping, ping, dnsResolve, checkCertificate, checkStatusCode, getTotalClientInRoom, setting, mssqlQuery, postgresQuery, mqttAsync, setSetting, httpNtlm, radius } = require("../util-server");
->>>>>>> 1c4e9743
 const { R } = require("redbean-node");
 const { BeanModel } = require("redbean-node/dist/bean-model");
 const { Notification } = require("../notification");
@@ -41,11 +36,8 @@
         let obj = {
             id: this.id,
             name: this.name,
-<<<<<<< HEAD
+            sendUrl: this.sendUrl,
             maintenance: await Monitor.isUnderMaintenance(this.id),
-=======
-            sendUrl: this.sendUrl,
->>>>>>> 1c4e9743
         };
 
         if (this.sendUrl) {
