--- conflicted
+++ resolved
@@ -89,14 +89,6 @@
     });
 };
 
-<<<<<<< HEAD
-exports.dnsResolve = function (hostname, resolver_server, resolver_port, rrtype) {
-    const resolver = new Resolver();
-    // Remove brackets from IPv6 addresses so we can re-add them to
-    // prevent issues with ::1:5300 (::1 port 5300)
-    resolver_server = resolver_server.replace("[", "").replace("]", "");
-    resolver.setServers([`[${resolver_server}]:${resolver_port}`]);
-=======
 exports.mqttAsync = function (hostname, topic, okMessage, options = {}) {
     return new Promise((resolve, reject) => {
         const { port, username, password, interval = 20 } = options;
@@ -154,10 +146,12 @@
     });
 };
 
-exports.dnsResolve = function (hostname, resolverServer, rrtype) {
+exports.dnsResolve = function (hostname, resolverServer, resolverPort, rrtype) {
     const resolver = new Resolver();
-    resolver.setServers([ resolverServer ]);
->>>>>>> d9c5a781
+    // Remove brackets from IPv6 addresses so we can re-add them to
+    // prevent issues with ::1:5300 (::1 port 5300)
+    resolverServer = resolverServer.replace("[", "").replace("]", "");
+    resolver.setServers([`[${resolverServer}]:${resolverPort}`]);
     return new Promise((resolve, reject) => {
         if (rrtype === "PTR") {
             resolver.reverse(hostname, (err, records) => {
