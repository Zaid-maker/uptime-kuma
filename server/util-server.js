const tcpp = require("tcp-ping");
const ping = require("@louislam/ping");
const { R } = require("redbean-node");
const { log, genSecret } = require("../src/util");
const passwordHash = require("./password-hash");
const { Resolver } = require("dns");
const childProcess = require("child_process");
const iconv = require("iconv-lite");
const chardet = require("chardet");
const mqtt = require("mqtt");
const chroma = require("chroma-js");
const { badgeConstants } = require("./config");
const mssql = require("mssql");
const { Client } = require("pg");
const postgresConParse = require("pg-connection-string").parse;
const mysql = require("mysql2");
const { MongoClient } = require("mongodb");
const { NtlmClient } = require("axios-ntlm");
const { Settings } = require("./settings");
const grpc = require("@grpc/grpc-js");
const protojs = require("protobufjs");
const radiusClient = require("node-radius-client");
const redis = require("redis");
const oidc = require("openid-client");

const {
    dictionaries: {
        rfc2865: { file, attributes },
    },
} = require("node-radius-utils");
const dayjs = require("dayjs");
const readline = require("readline");
const rl = readline.createInterface({ input: process.stdin,
    output: process.stdout });

// SASLOptions used in JSDoc
// eslint-disable-next-line no-unused-vars
const { Kafka, SASLOptions } = require("kafkajs");

const isWindows = process.platform === /^win/.test(process.platform);
/**
 * Init or reset JWT secret
 * @returns {Promise<Bean>}
 */
exports.initJWTSecret = async () => {
    let jwtSecretBean = await R.findOne("setting", " `key` = ? ", [
        "jwtSecret",
    ]);

    if (!jwtSecretBean) {
        jwtSecretBean = R.dispense("setting");
        jwtSecretBean.key = "jwtSecret";
    }

    jwtSecretBean.value = passwordHash.generate(genSecret());
    await R.store(jwtSecretBean);
    return jwtSecretBean;
};

/**
 * Decodes a jwt and returns the payload portion without verifying the jqt.
 * @param {string} jwt The input jwt as a string
 * @returns {Object} Decoded jwt payload object
 */
exports.decodeJwt = (jwt) => {
    return JSON.parse(Buffer.from(jwt.split(".")[1], "base64").toString());
};

/**
 * Gets a Access Token form a oidc/oauth2 provider
 * @param {string} tokenEndpoint The token URI form the auth service provider
 * @param {string} clientId The oidc/oauth application client id
 * @param {string} clientSecret The oidc/oauth application client secret
 * @param {string} scope The scope the for which the token should be issued for
 * @param {string} authMethod The method on how to sent the credentials. Default client_secret_basic
 * @returns {Promise<oidc.TokenSet>} TokenSet promise if the token request was successful
 */
exports.getOidcTokenClientCredentials = async (tokenEndpoint, clientId, clientSecret, scope, authMethod = "client_secret_basic") => {
    const oauthProvider = new oidc.Issuer({ token_endpoint: tokenEndpoint });
    let client = new oauthProvider.Client({
        client_id: clientId,
        client_secret: clientSecret,
        token_endpoint_auth_method: authMethod
    });

    // Increase default timeout and clock tolerance
    client[oidc.custom.http_options] = () => ({ timeout: 10000 });
    client[oidc.custom.clock_tolerance] = 5;

    let grantParams = { grant_type: "client_credentials" };
    if (scope) {
        grantParams.scope = scope;
    }
    return await client.grant(grantParams);
};

/**
 * Send TCP request to specified hostname and port
 * @param {string} hostname Hostname / address of machine
 * @param {number} port TCP port to test
 * @returns {Promise<number>} Maximum time in ms rounded to nearest integer
 */
exports.tcping = function (hostname, port) {
    return new Promise((resolve, reject) => {
        tcpp.ping({
            address: hostname,
            port: port,
            attempts: 1,
        }, function (err, data) {

            if (err) {
                reject(err);
            }

            if (data.results.length >= 1 && data.results[0].err) {
                reject(data.results[0].err);
            }

            resolve(Math.round(data.max));
        });
    });
};

/**
 * Ping the specified machine
 * @param {string} hostname Hostname / address of machine
 * @param {number} [size=56] Size of packet to send
 * @returns {Promise<number>} Time for ping in ms rounded to nearest integer
 */
exports.ping = async (hostname, size = 56) => {
    try {
        return await exports.pingAsync(hostname, false, size);
    } catch (e) {
        // If the host cannot be resolved, try again with ipv6
        console.debug("ping", "IPv6 error message: " + e.message);

        // As node-ping does not report a specific error for this, try again if it is an empty message with ipv6 no matter what.
        if (!e.message) {
            return await exports.pingAsync(hostname, true, size);
        } else {
            throw e;
        }
    }
};

/**
 * Ping the specified machine
 * @param {string} hostname Hostname / address of machine to ping
 * @param {boolean} ipv6 Should IPv6 be used?
 * @param {number} [size = 56] Size of ping packet to send
 * @returns {Promise<number>} Time for ping in ms rounded to nearest integer
 */
exports.pingAsync = function (hostname, ipv6 = false, size = 56) {
    return new Promise((resolve, reject) => {
        ping.promise.probe(hostname, {
            v6: ipv6,
            min_reply: 1,
            deadline: 10,
            packetSize: size,
        }).then((res) => {
            // If ping failed, it will set field to unknown
            if (res.alive) {
                resolve(res.time);
            } else {
                if (isWindows) {
                    reject(new Error(exports.convertToUTF8(res.output)));
                } else {
                    reject(new Error(res.output));
                }
            }
        }).catch((err) => {
            reject(err);
        });
    });
};

/**
 * MQTT Monitor
 * @param {string} hostname Hostname / address of machine to test
 * @param {string} topic MQTT topic
 * @param {string} okMessage Expected result
 * @param {Object} [options={}] MQTT options. Contains port, username,
 * password and interval (interval defaults to 20)
 * @returns {Promise<string>}
 */
exports.mqttAsync = function (hostname, topic, okMessage, options = {}) {
    return new Promise((resolve, reject) => {
        const { port, username, password, interval = 20 } = options;

        // Adds MQTT protocol to the hostname if not already present
        if (!/^(?:http|mqtt|ws)s?:\/\//.test(hostname)) {
            hostname = "mqtt://" + hostname;
        }

        const timeoutID = setTimeout(() => {
            log.debug("mqtt", "MQTT timeout triggered");
            client.end();
            reject(new Error("Timeout"));
        }, interval * 1000 * 0.8);

        const mqttUrl = `${hostname}:${port}`;

        log.debug("mqtt", `MQTT connecting to ${mqttUrl}`);

        let client = mqtt.connect(mqttUrl, {
            username,
            password
        });

        client.on("connect", () => {
            log.debug("mqtt", "MQTT connected");

            try {
                log.debug("mqtt", "MQTT subscribe topic");
                client.subscribe(topic);
            } catch (e) {
                client.end();
                clearTimeout(timeoutID);
                reject(new Error("Cannot subscribe topic"));
            }
        });

        client.on("error", (error) => {
            client.end();
            clearTimeout(timeoutID);
            reject(error);
        });

        client.on("message", (messageTopic, message) => {
            if (messageTopic === topic) {
                client.end();
                clearTimeout(timeoutID);
                if (okMessage != null && okMessage !== "" && message.toString() !== okMessage) {
                    reject(new Error(`Message Mismatch - Topic: ${messageTopic}; Message: ${message.toString()}`));
                } else {
                    resolve(`Topic: ${messageTopic}; Message: ${message.toString()}`);
                }
            }
        });

    });
};

/**
 * Monitor Kafka using Producer
 * @param {string} topic Topic name to produce into
 * @param {string} message Message to produce
 * @param {Object} [options={interval = 20, allowAutoTopicCreation = false, ssl = false, clientId = "Uptime-Kuma"}]
 * Kafka client options. Contains ssl, clientId, allowAutoTopicCreation and
 * interval (interval defaults to 20, allowAutoTopicCreation defaults to false, clientId defaults to "Uptime-Kuma"
 * and ssl defaults to false)
 * @param {string[]} brokers List of kafka brokers to connect, host and port joined by ':'
 * @param {SASLOptions} [saslOptions={}] Options for kafka client Authentication (SASL) (defaults to
 * {})
 * @returns {Promise<string>}
 */
exports.kafkaProducerAsync = function (brokers, topic, message, options = {}, saslOptions = {}) {
    return new Promise((resolve, reject) => {
        const { interval = 20, allowAutoTopicCreation = false, ssl = false, clientId = "Uptime-Kuma" } = options;

        let connectedToKafka = false;

        const timeoutID = setTimeout(() => {
            log.debug("kafkaProducer", "KafkaProducer timeout triggered");
            connectedToKafka = true;
            reject(new Error("Timeout"));
        }, interval * 1000 * 0.8);

        if (saslOptions.mechanism === "None") {
            saslOptions = undefined;
        }

        let client = new Kafka({
            brokers: brokers,
            clientId: clientId,
            sasl: saslOptions,
            retry: {
                retries: 0,
            },
            ssl: ssl,
        });

        let producer = client.producer({
            allowAutoTopicCreation: allowAutoTopicCreation,
            retry: {
                retries: 0,
            }
        });

        producer.connect().then(
            () => {
                try {
                    producer.send({
                        topic: topic,
                        messages: [{
                            value: message,
                        }],
                    });
                    connectedToKafka = true;
                    clearTimeout(timeoutID);
                    resolve("Message sent successfully");
                } catch (e) {
                    connectedToKafka = true;
                    producer.disconnect();
                    clearTimeout(timeoutID);
                    reject(new Error("Error sending message: " + e.message));
                }
            }
        ).catch(
            (e) => {
                connectedToKafka = true;
                producer.disconnect();
                clearTimeout(timeoutID);
                reject(new Error("Error in producer connection: " + e.message));
            }
        );

        producer.on("producer.network.request_timeout", (_) => {
            clearTimeout(timeoutID);
            reject(new Error("producer.network.request_timeout"));
        });

        producer.on("producer.disconnect", (_) => {
            if (!connectedToKafka) {
                clearTimeout(timeoutID);
                reject(new Error("producer.disconnect"));
            }
        });
    });
};

/**
 * Use NTLM Auth for a http request.
 * @param {Object} options The http request options
 * @param {Object} ntlmOptions The auth options
 * @returns {Promise<(string[]|Object[]|Object)>}
 */
exports.httpNtlm = function (options, ntlmOptions) {
    return new Promise((resolve, reject) => {
        let client = NtlmClient(ntlmOptions);

        client(options)
            .then((resp) => {
                resolve(resp);
            })
            .catch((err) => {
                reject(err);
            });
    });
};

/**
 * Resolves a given record using the specified DNS server
 * @param {string} hostname The hostname of the record to lookup
 * @param {string} resolverServer The DNS server to use
 * @param {string} resolverPort Port the DNS server is listening on
 * @param {string} rrtype The type of record to request
 * @returns {Promise<(string[]|Object[]|Object)>}
 */
exports.dnsResolve = function (hostname, resolverServer, resolverPort, rrtype) {
    const resolver = new Resolver();
    // Remove brackets from IPv6 addresses so we can re-add them to
    // prevent issues with ::1:5300 (::1 port 5300)
    resolverServer = resolverServer.replace("[", "").replace("]", "");
    resolver.setServers([ `[${resolverServer}]:${resolverPort}` ]);
    return new Promise((resolve, reject) => {
        if (rrtype === "PTR") {
            resolver.reverse(hostname, (err, records) => {
                if (err) {
                    reject(err);
                } else {
                    resolve(records);
                }
            });
        } else {
            resolver.resolve(hostname, rrtype, (err, records) => {
                if (err) {
                    reject(err);
                } else {
                    resolve(records);
                }
            });
        }
    });
};

/**
 * Run a query on SQL Server
 * @param {string} connectionString The database connection string
 * @param {string} query The query to validate the database with
 * @returns {Promise<(string[]|Object[]|Object)>}
 */
exports.mssqlQuery = async function (connectionString, query) {
    let pool;
    try {
        pool = new mssql.ConnectionPool(connectionString);
        await pool.connect();
        await pool.request().query(query);
        pool.close();
    } catch (e) {
        if (pool) {
            pool.close();
        }
        throw e;
    }
};

/**
 * Run a query on Postgres
 * @param {string} connectionString The database connection string
 * @param {string} query The query to validate the database with
 * @returns {Promise<(string[]|Object[]|Object)>}
 */
exports.postgresQuery = function (connectionString, query) {
    return new Promise((resolve, reject) => {
        const config = postgresConParse(connectionString);

        if (config.password === "") {
            // See https://github.com/brianc/node-postgres/issues/1927
            return reject(new Error("Password is undefined."));
        }

        const client = new Client({ connectionString });

        client.connect((err) => {
            if (err) {
                reject(err);
                client.end();
            } else {
                // Connected here
                try {
                    // No query provided by user, use SELECT 1
                    if (!query || (typeof query === "string" && query.trim() === "")) {
                        query = "SELECT 1";
                    }

                    client.query(query, (err, res) => {
                        if (err) {
                            reject(err);
                        } else {
                            resolve(res);
                        }
                        client.end();
                    });
                } catch (e) {
                    reject(e);
                }
            }
        });

    });
};

/**
 * Run a query on MySQL/MariaDB
 * @param {string} connectionString The database connection string
 * @param {string} query The query to validate the database with
 * @returns {Promise<(string)>}
 */
exports.mysqlQuery = function (connectionString, query) {
    return new Promise((resolve, reject) => {
        const connection = mysql.createConnection(connectionString);

        connection.on("error", (err) => {
            reject(err);
        });

        connection.query(query, (err, res) => {
            if (err) {
                reject(err);
            } else {
                if (Array.isArray(res)) {
                    resolve("Rows: " + res.length);
                } else {
                    resolve("No Error, but the result is not an array. Type: " + typeof res);
                }
            }

            try {
                connection.end();
            } catch (_) {
                connection.destroy();
            }
        });
    });
};

/**
 * Connect to and Ping a MongoDB database
 * @param {string} connectionString The database connection string
 * @returns {Promise<(string[]|Object[]|Object)>}
 */
exports.mongodbPing = async function (connectionString) {
    let client = await MongoClient.connect(connectionString);
    let dbPing = await client.db().command({ ping: 1 });
    await client.close();

    if (dbPing["ok"] === 1) {
        return "UP";
    } else {
        throw Error("failed");
    }
};

/**
 * Query radius server
 * @param {string} hostname Hostname of radius server
 * @param {string} username Username to use
 * @param {string} password Password to use
 * @param {string} calledStationId ID of called station
 * @param {string} callingStationId ID of calling station
 * @param {string} secret Secret to use
 * @param {number} [port=1812] Port to contact radius server on
 * @param {number} [timeout=2500] Timeout for connection to use
 * @returns {Promise<any>}
 */
exports.radius = function (
    hostname,
    username,
    password,
    calledStationId,
    callingStationId,
    secret,
    port = 1812,
    timeout = 2500,
) {
    const client = new radiusClient({
        host: hostname,
        hostPort: port,
        timeout: timeout,
        retries: 1,
        dictionaries: [ file ],
    });

    return client.accessRequest({
        secret: secret,
        attributes: [
            [ attributes.USER_NAME, username ],
            [ attributes.USER_PASSWORD, password ],
            [ attributes.CALLING_STATION_ID, callingStationId ],
            [ attributes.CALLED_STATION_ID, calledStationId ],
        ],
    }).catch((error) => {
        if (error.response?.code) {
            throw Error(error.response.code);
        } else {
            throw Error(error.message);
        }
    });
};

/**
 * Redis server ping
 * @param {string} dsn The redis connection string
 */
exports.redisPingAsync = function (dsn) {
    return new Promise((resolve, reject) => {
        const client = redis.createClient({
            url: dsn
        });
        client.on("error", (err) => {
            if (client.isOpen) {
                client.disconnect();
            }
            reject(err);
        });
        client.connect().then(() => {
            if (!client.isOpen) {
                client.emit("error", new Error("connection isn't open"));
            }
            client.ping().then((res, err) => {
                if (client.isOpen) {
                    client.disconnect();
                }
                if (err) {
                    reject(err);
                } else {
                    resolve(res);
                }
            }).catch(error => reject(error));
        });
    });
};

/**
 * Retrieve value of setting based on key
 * @param {string} key Key of setting to retrieve
 * @returns {Promise<any>} Value
 * @deprecated Use await Settings.get(key)
 */
exports.setting = async function (key) {
    return await Settings.get(key);
};

/**
 * Sets the specified setting to specifed value
 * @param {string} key Key of setting to set
 * @param {any} value Value to set to
 * @param {?string} type Type of setting
 * @returns {Promise<void>}
 */
exports.setSetting = async function (key, value, type = null) {
    await Settings.set(key, value, type);
};

/**
 * Get settings based on type
 * @param {string} type The type of setting
 * @returns {Promise<Bean>}
 */
exports.getSettings = async function (type) {
    return await Settings.getSettings(type);
};

/**
 * Set settings based on type
 * @param {string} type Type of settings to set
 * @param {Object} data Values of settings
 * @returns {Promise<void>}
 */
exports.setSettings = async function (type, data) {
    await Settings.setSettings(type, data);
};

// ssl-checker by @dyaa
//https://github.com/dyaa/ssl-checker/blob/master/src/index.ts

/**
 * Get number of days between two dates
 * @param {Date} validFrom Start date
 * @param {Date} validTo End date
 * @returns {number}
 */
const getDaysBetween = (validFrom, validTo) =>
    Math.round(Math.abs(+validFrom - +validTo) / 8.64e7);

/**
 * Get days remaining from a time range
 * @param {Date} validFrom Start date
 * @param {Date} validTo End date
 * @returns {number}
 */
const getDaysRemaining = (validFrom, validTo) => {
    const daysRemaining = getDaysBetween(validFrom, validTo);
    if (new Date(validTo).getTime() < new Date().getTime()) {
        return -daysRemaining;
    }
    return daysRemaining;
};

/**
 * Fix certificate info for display
 * @param {Object} info The chain obtained from getPeerCertificate()
 * @returns {Object} An object representing certificate information
 */
const parseCertificateInfo = function (info) {
    let link = info;
    let i = 0;

    const existingList = {};

    while (link) {
        log.debug("cert", `[${i}] ${link.fingerprint}`);

        if (!link.valid_from || !link.valid_to) {
            break;
        }
        link.validTo = new Date(link.valid_to);
        link.validFor = link.subjectaltname?.replace(/DNS:|IP Address:/g, "").split(", ");
        link.daysRemaining = getDaysRemaining(new Date(), link.validTo);

        existingList[link.fingerprint] = true;

        // Move up the chain until loop is encountered
        if (link.issuerCertificate == null) {
            link.certType = (i === 0) ? "self-signed" : "root CA";
            break;
        } else if (link.issuerCertificate.fingerprint in existingList) {
            // a root CA certificate is typically "signed by itself"  (=> "self signed certificate") and thus the "issuerCertificate" is a reference to itself.
            log.debug("cert", `[Last] ${link.issuerCertificate.fingerprint}`);
            link.certType = (i === 0) ? "self-signed" : "root CA";
            link.issuerCertificate = null;
            break;
        } else {
            link.certType = (i === 0) ? "server" : "intermediate CA";
            link = link.issuerCertificate;
        }

        // Should be no use, but just in case.
        if (i > 500) {
            throw new Error("Dead loop occurred in parseCertificateInfo");
        }
        i++;
    }

    return info;
};

/**
 * Check if certificate is valid
 * @param {Object} res Response object from axios
 * @returns {Object} Object containing certificate information
 */
exports.checkCertificate = function (res) {
    if (!res.request.res.socket) {
        throw new Error("No socket found");
    }

    const info = res.request.res.socket.getPeerCertificate(true);
    const valid = res.request.res.socket.authorized || false;

    log.debug("cert", "Parsing Certificate Info");
    const parsedInfo = parseCertificateInfo(info);

    return {
        valid: valid,
        certInfo: parsedInfo
    };
};

/**
 * Check if the provided status code is within the accepted ranges
 * @param {number} status The status code to check
 * @param {string[]} acceptedCodes An array of accepted status codes
 * @returns {boolean} True if status code within range, false otherwise
 */
exports.checkStatusCode = function (status, acceptedCodes) {
    if (acceptedCodes == null || acceptedCodes.length === 0) {
        return false;
    }

    for (const codeRange of acceptedCodes) {
        if (typeof codeRange !== "string") {
            log.error("monitor", `Accepted status code not a string. ${codeRange} is of type ${typeof codeRange}`);
            continue;
        }

        const codeRangeSplit = codeRange.split("-").map(string => parseInt(string));
        if (codeRangeSplit.length === 1) {
            if (status === codeRangeSplit[0]) {
                return true;
            }
        } else if (codeRangeSplit.length === 2) {
            if (status >= codeRangeSplit[0] && status <= codeRangeSplit[1]) {
                return true;
            }
        } else {
            log.error("monitor", `${codeRange} is not a valid status code range`);
            continue;
        }
    }

    return false;
};

/**
 * Get total number of clients in room
 * @param {Server} io Socket server instance
 * @param {string} roomName Name of room to check
 * @returns {number}
 */
exports.getTotalClientInRoom = (io, roomName) => {

    const sockets = io.sockets;

    if (!sockets) {
        return 0;
    }

    const adapter = sockets.adapter;

    if (!adapter) {
        return 0;
    }

    const room = adapter.rooms.get(roomName);

    if (room) {
        return room.size;
    } else {
        return 0;
    }
};

/**
 * Allow CORS all origins if development
 * @param {Object} res Response object from axios
 */
exports.allowDevAllOrigin = (res) => {
    if (process.env.NODE_ENV === "development") {
        exports.allowAllOrigin(res);
    }
};

/**
 * Allow CORS all origins
 * @param {Object} res Response object from axios
 */
exports.allowAllOrigin = (res) => {
    res.header("Access-Control-Allow-Origin", "*");
    res.header("Access-Control-Allow-Methods", "GET, PUT, POST, DELETE, OPTIONS");
    res.header("Access-Control-Allow-Headers", "Origin, X-Requested-With, Content-Type, Accept");
};

/**
 * Check if a user is logged in
 * @param {Socket} socket Socket instance
 */
exports.checkLogin = (socket) => {
    if (!socket.userID) {
        throw new Error("You are not logged in.");
    }
};

/**
 * For logged-in users, double-check the password
 * @param {Socket} socket Socket.io instance
 * @param {string} currentPassword
 * @returns {Promise<Bean>}
 */
exports.doubleCheckPassword = async (socket, currentPassword) => {
    if (typeof currentPassword !== "string") {
        throw new Error("Wrong data type?");
    }

    let user = await R.findOne("user", " id = ? AND active = 1 ", [
        socket.userID,
    ]);

    if (!user || !passwordHash.verify(currentPassword, user.password)) {
        throw new Error("Incorrect current password");
    }

    return user;
};

/** Start Unit tests */
exports.startUnitTest = async () => {
    console.log("Starting unit test...");
    const npm = /^win/.test(process.platform) ? "npm.cmd" : "npm";
    const child = childProcess.spawn(npm, [ "run", "jest-backend" ]);

    child.stdout.on("data", (data) => {
        console.log(data.toString());
    });

    child.stderr.on("data", (data) => {
        console.log(data.toString());
    });

    child.on("close", function (code) {
        console.log("Jest exit code: " + code);
        process.exit(code);
    });
};

/** Start end-to-end tests */
exports.startE2eTests = async () => {
    console.log("Starting unit test...");
    const npm = /^win/.test(process.platform) ? "npm.cmd" : "npm";
    const child = childProcess.spawn(npm, [ "run", "cy:run" ]);

    child.stdout.on("data", (data) => {
        console.log(data.toString());
    });

    child.stderr.on("data", (data) => {
        console.log(data.toString());
    });

    child.on("close", function (code) {
        console.log("Jest exit code: " + code);
        process.exit(code);
    });
};

/**
 * Convert unknown string to UTF8
 * @param {Uint8Array} body Buffer
 * @returns {string}
 */
exports.convertToUTF8 = (body) => {
    const guessEncoding = chardet.detect(body);
    const str = iconv.decode(body, guessEncoding);
    return str.toString();
};

/**
 * Returns a color code in hex format based on a given percentage:
 * 0% => hue = 10 => red
 * 100% => hue = 90 => green
 *
 * @param {number} percentage float, 0 to 1
 * @param {number} maxHue
 * @param {number} minHue, int
 * @returns {string}, hex value
 */
exports.percentageToColor = (percentage, maxHue = 90, minHue = 10) => {
    const hue = percentage * (maxHue - minHue) + minHue;
    try {
        return chroma(`hsl(${hue}, 90%, 40%)`).hex();
    } catch (err) {
        return badgeConstants.naColor;
    }
};

/**
 * Joins and array of string to one string after filtering out empty values
 *
 * @param {string[]} parts
 * @param {string} connector
 * @returns {string}
 */
exports.filterAndJoin = (parts, connector = "") => {
    return parts.filter((part) => !!part && part !== "").join(connector);
};

/**
 * Send an Error response
 * @param {Object} res Express response object
 * @param {string} [msg=""] Message to send
 */
module.exports.sendHttpError = (res, msg = "") => {
    if (msg.includes("SQLITE_BUSY") || msg.includes("SQLITE_LOCKED")) {
        res.status(503).json({
            "status": "fail",
            "msg": msg,
        });
    } else if (msg.toLowerCase().includes("not found")) {
        res.status(404).json({
            "status": "fail",
            "msg": msg,
        });
    } else {
        res.status(403).json({
            "status": "fail",
            "msg": msg,
        });
    }
};

function timeObjectConvertTimezone(obj, timezone, timeObjectToUTC = true) {
    let offsetString;

    if (timezone) {
        offsetString = dayjs().tz(timezone).format("Z");
    } else {
        offsetString = dayjs().format("Z");
    }

    let hours = parseInt(offsetString.substring(1, 3));
    let minutes = parseInt(offsetString.substring(4, 6));

    if (
        (timeObjectToUTC && offsetString.startsWith("+")) ||
        (!timeObjectToUTC && offsetString.startsWith("-"))
    ) {
        hours *= -1;
        minutes *= -1;
    }

    obj.hours += hours;
    obj.minutes += minutes;

    // Handle out of bound
    if (obj.minutes < 0) {
        obj.minutes += 60;
        obj.hours--;
    } else if (obj.minutes > 60) {
        obj.minutes -= 60;
        obj.hours++;
    }

    if (obj.hours < 0) {
        obj.hours += 24;
    } else if (obj.hours > 24) {
        obj.hours -= 24;
    }

    return obj;
}

/**
 *
 * @param {object} obj
 * @param {string} timezone
 * @returns {object}
 */
module.exports.timeObjectToUTC = (obj, timezone = undefined) => {
    return timeObjectConvertTimezone(obj, timezone, true);
};

/**
 *
 * @param {object} obj
 * @param {string} timezone
 * @returns {object}
 */
module.exports.timeObjectToLocal = (obj, timezone = undefined) => {
    return timeObjectConvertTimezone(obj, timezone, false);
};

/**
 * Create gRPC client stib
 * @param {Object} options from gRPC client
 */
module.exports.grpcQuery = async (options) => {
    const { grpcUrl, grpcProtobufData, grpcServiceName, grpcEnableTls, grpcMethod, grpcBody } = options;
    const protocObject = protojs.parse(grpcProtobufData);
    const protoServiceObject = protocObject.root.lookupService(grpcServiceName);
    const Client = grpc.makeGenericClientConstructor({});
    const credentials = grpcEnableTls ? grpc.credentials.createSsl() : grpc.credentials.createInsecure();
    const client = new Client(
        grpcUrl,
        credentials
    );
    const grpcService = protoServiceObject.create(function (method, requestData, cb) {
        const fullServiceName = method.fullName;
        const serviceFQDN = fullServiceName.split(".");
        const serviceMethod = serviceFQDN.pop();
        const serviceMethodClientImpl = `/${serviceFQDN.slice(1).join(".")}/${serviceMethod}`;
        log.debug("monitor", `gRPC method ${serviceMethodClientImpl}`);
        client.makeUnaryRequest(
            serviceMethodClientImpl,
            arg => arg,
            arg => arg,
            requestData,
            cb);
    }, false, false);
    return new Promise((resolve, _) => {
        try {
            return grpcService[`${grpcMethod}`](JSON.parse(grpcBody), function (err, response) {
                const responseData = JSON.stringify(response);
                if (err) {
                    return resolve({
                        code: err.code,
                        errorMessage: err.details,
                        data: ""
                    });
                } else {
                    log.debug("monitor:", `gRPC response: ${JSON.stringify(response)}`);
                    return resolve({
                        code: 1,
                        errorMessage: "",
                        data: responseData
                    });
                }
            });
        } catch (err) {
            return resolve({
                code: -1,
                errorMessage: `Error ${err}. Please review your gRPC configuration option. The service name must not include package name value, and the method name must follow camelCase format`,
                data: ""
            });
        }

    });
};

<<<<<<< HEAD
module.exports.prompt = (query) => new Promise((resolve) => rl.question(query, resolve));
=======
// For unit test, export functions
if (process.env.TEST_BACKEND) {
    module.exports.__test = {
        parseCertificateInfo,
    };
    module.exports.__getPrivateFunction = (functionName) => {
        return module.exports.__test[functionName];
    };
}
>>>>>>> de838636
<|MERGE_RESOLUTION|>--- conflicted
+++ resolved
@@ -1057,9 +1057,8 @@
     });
 };
 
-<<<<<<< HEAD
 module.exports.prompt = (query) => new Promise((resolve) => rl.question(query, resolve));
-=======
+
 // For unit test, export functions
 if (process.env.TEST_BACKEND) {
     module.exports.__test = {
@@ -1068,5 +1067,4 @@
     module.exports.__getPrivateFunction = (functionName) => {
         return module.exports.__test[functionName];
     };
-}
->>>>>>> de838636
+}