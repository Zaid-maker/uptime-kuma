--- conflicted
+++ resolved
@@ -89,7 +89,6 @@
     });
 };
 
-<<<<<<< HEAD
 exports.mqttAsync = function (hostname, topic, okMessage, options = {}) {
     return new Promise((resolve, reject) => {
         const { port, username, password, interval = 20 } = options;
@@ -147,10 +146,7 @@
     });
 };
 
-exports.dnsResolve = function (hostname, resolver_server, rrtype) {
-=======
 exports.dnsResolve = function (hostname, resolverServer, rrtype) {
->>>>>>> e6a8a842
     const resolver = new Resolver();
     resolver.setServers([ resolverServer ]);
     return new Promise((resolve, reject) => {
