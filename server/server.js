--- conflicted
+++ resolved
@@ -1737,12 +1737,8 @@
     ]);
 
     if (monitorID in server.monitorList) {
-<<<<<<< HEAD
         await server.monitorList[monitorID].stop();
-=======
-        server.monitorList[monitorID].stop();
         server.monitorList[monitorID].active = 0;
->>>>>>> 3cea7d4e
     }
 }
 
