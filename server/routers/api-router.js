--- conflicted
+++ resolved
@@ -4,13 +4,9 @@
 const apicache = require("../modules/apicache");
 const Monitor = require("../model/monitor");
 const dayjs = require("dayjs");
-<<<<<<< HEAD
-const { UP, DOWN, flipStatus, debug } = require("../../src/util");
-=======
-const { UP, flipStatus, log } = require("../../src/util");
+const { UP, DOWN, flipStatus, log } = require("../../src/util");
 const StatusPage = require("../model/status_page");
 const { UptimeKumaServer } = require("../uptime-kuma-server");
->>>>>>> 023db145
 let router = express.Router();
 
 let cache = apicache.middleware;
