import STMP from "./SMTP.vue";
import Telegram from "./Telegram.vue";
import Discord from "./Discord.vue";
import Webhook from "./Webhook.vue";
import Signal from "./Signal.vue";
import Gotify from "./Gotify.vue";
import Slack from "./Slack.vue";
import RocketChat from "./RocketChat.vue";
import Teams from "./Teams.vue";
import Pushover from "./Pushover.vue";
import Pushy from "./Pushy.vue";
import Octopush from "./Octopush.vue";
import PromoSMS from "./PromoSMS.vue";
import ClickSendSMS from "./ClickSendSMS.vue";
import LunaSea from "./LunaSea.vue";
import Feishu from "./Feishu.vue";
import Apprise from "./Apprise.vue";
import Pushbullet from "./Pushbullet.vue";
import Line from "./Line.vue";
import Mattermost from "./Mattermost.vue";
import Matrix from "./Matrix.vue";
import AliyunSMS from "./AliyunSms.vue";
import DingDing from "./DingDing.vue";
import Bark from "./Bark.vue";
import SerwerSMS from "./SerwerSMS.vue";
import Stackfield from './Stackfield.vue';
import WeCom from "./WeCom.vue";
import GoogleChat from "./GoogleChat.vue";
<<<<<<< HEAD
import Alerta from "./Alerta.vue";
=======
import Gorush from "./Gorush.vue";
>>>>>>> ccb3d85a

/**
 * Manage all notification form.
 *
 * @type { Record<string, any> }
 */
const NotificationFormList = {
    "telegram": Telegram,
    "webhook": Webhook,
    "smtp": STMP,
    "discord": Discord,
    "teams": Teams,
    "signal": Signal,
    "gotify": Gotify,
    "slack": Slack,
    "rocket.chat": RocketChat,
    "pushover": Pushover,
    "pushy": Pushy,
    "octopush": Octopush,
    "promosms": PromoSMS,
    "clicksendsms": ClickSendSMS,
    "lunasea": LunaSea,
    "Feishu": Feishu,
    "AliyunSMS": AliyunSMS,
    "apprise": Apprise,
    "pushbullet": Pushbullet,
    "line": Line,
    "mattermost": Mattermost,
    "matrix": Matrix,
    "DingDing": DingDing,
    "Bark": Bark,
    "serwersms": SerwerSMS,
    "stackfield": Stackfield,
    "WeCom": WeCom,
    "GoogleChat": GoogleChat,
<<<<<<< HEAD
    "alerta": Alerta,
=======
    "gorush": Gorush
>>>>>>> ccb3d85a
};

export default NotificationFormList;<|MERGE_RESOLUTION|>--- conflicted
+++ resolved
@@ -26,11 +26,8 @@
 import Stackfield from './Stackfield.vue';
 import WeCom from "./WeCom.vue";
 import GoogleChat from "./GoogleChat.vue";
-<<<<<<< HEAD
+import Gorush from "./Gorush.vue";
 import Alerta from "./Alerta.vue";
-=======
-import Gorush from "./Gorush.vue";
->>>>>>> ccb3d85a
 
 /**
  * Manage all notification form.
@@ -66,11 +63,8 @@
     "stackfield": Stackfield,
     "WeCom": WeCom,
     "GoogleChat": GoogleChat,
-<<<<<<< HEAD
+    "gorush": Gorush,
     "alerta": Alerta,
-=======
-    "gorush": Gorush
->>>>>>> ccb3d85a
 };
 
 export default NotificationFormList;