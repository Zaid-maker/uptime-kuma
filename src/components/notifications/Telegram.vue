<template>
    <div class="mb-3">
        <label for="telegram-bot-token" class="form-label">{{ $t("Bot Token") }}</label>
        <HiddenInput id="telegram-bot-token" v-model="$parent.notification.telegramBotToken" :required="true" autocomplete="new-password"></HiddenInput>
        <i18n-t tag="div" keypath="wayToGetTelegramToken" class="form-text">
            <a href="https://t.me/BotFather" target="_blank">https://t.me/BotFather</a>
        </i18n-t>
    </div>

    <div class="mb-3">
        <label for="telegram-chat-id" class="form-label">{{ $t("Chat ID") }}</label>

        <div class="input-group mb-3">
            <input id="telegram-chat-id" v-model="$parent.notification.telegramChatID" type="text" class="form-control" required>
            <button v-if="$parent.notification.telegramBotToken" class="btn btn-outline-secondary" type="button" @click="autoGetTelegramChatID">
                {{ $t("Auto Get") }}
            </button>
        </div>

        <div class="form-text">
            {{ $t("supportTelegramChatID") }}

            <p style="margin-top: 8px;">
                {{ $t("wayToGetTelegramChatID") }}
            </p>

            <p style="margin-top: 8px;">
                <a :href="telegramGetUpdatesURL('withToken')" target="_blank" style="word-break: break-word;">{{ telegramGetUpdatesURL("masked") }}</a>
            </p>
        </div>

<<<<<<< HEAD
        <div class="form-check form-switch">
            <input v-model="$parentnotification.telegramSendSilently" class="form-check-input" type="checkbox">
            <label class="form-check-label">{{ $t("Send Silently") }}</label>
        </div>

        <div class="form-text">
            {{ $t("telegramSendSilentlyDescription") }}
        </div>
=======
        <label for="message_thread_id" class="form-label">{{ $t("telegramMessageThreadID") }}</label>
        <input id="message_thread_id" v-model="$parent.notification.telegramMessageThreadID" type="text" class="form-control">
        <p class="form-text">{{ $t("telegramMessageThreadIDDescription") }}</p>
>>>>>>> 7e3734af
    </div>
</template>

<script>
import HiddenInput from "../HiddenInput.vue";
import axios from "axios";
import { useToast } from "vue-toastification";
const toast = useToast();

export default {
    components: {
        HiddenInput,
    },
    methods: {
        /**
         * Get the URL for telegram updates
         * @param {string} [mode=masked] Should the token be masked?
         * @returns {string} formatted URL
         */
        telegramGetUpdatesURL(mode = "masked") {
            let token = `<${this.$t("YOUR BOT TOKEN HERE")}>`;

            if (this.$parent.notification.telegramBotToken) {
                if (mode === "withToken") {
                    token = this.$parent.notification.telegramBotToken;
                } else if (mode === "masked") {
                    token = "*".repeat(this.$parent.notification.telegramBotToken.length);
                }
            }

            return `https://api.telegram.org/bot${token}/getUpdates`;
        },

        /** Get the telegram chat ID */
        async autoGetTelegramChatID() {
            try {
                let res = await axios.get(this.telegramGetUpdatesURL("withToken"));

                if (res.data.result.length >= 1) {
                    let update = res.data.result[res.data.result.length - 1];

                    if (update.channel_post) {
                        this.$parent.notification.telegramChatID = update.channel_post.chat.id;
                    } else if (update.message) {
                        this.$parent.notification.telegramChatID = update.message.chat.id;
                    } else {
                        throw new Error(this.$t("chatIDNotFound"));
                    }

                } else {
                    throw new Error(this.$t("chatIDNotFound"));
                }

            } catch (error) {
                toast.error(error.message);
            }

        },
    }
};
</script><|MERGE_RESOLUTION|>--- conflicted
+++ resolved
@@ -29,7 +29,10 @@
             </p>
         </div>
 
-<<<<<<< HEAD
+        <label for="message_thread_id" class="form-label">{{ $t("telegramMessageThreadID") }}</label>
+        <input id="message_thread_id" v-model="$parent.notification.telegramMessageThreadID" type="text" class="form-control">
+        <p class="form-text">{{ $t("telegramMessageThreadIDDescription") }}</p>
+
         <div class="form-check form-switch">
             <input v-model="$parentnotification.telegramSendSilently" class="form-check-input" type="checkbox">
             <label class="form-check-label">{{ $t("Send Silently") }}</label>
@@ -38,11 +41,6 @@
         <div class="form-text">
             {{ $t("telegramSendSilentlyDescription") }}
         </div>
-=======
-        <label for="message_thread_id" class="form-label">{{ $t("telegramMessageThreadID") }}</label>
-        <input id="message_thread_id" v-model="$parent.notification.telegramMessageThreadID" type="text" class="form-control">
-        <p class="form-text">{{ $t("telegramMessageThreadIDDescription") }}</p>
->>>>>>> 7e3734af
     </div>
 </template>
 
