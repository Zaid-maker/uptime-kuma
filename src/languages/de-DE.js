--- conflicted
+++ resolved
@@ -197,9 +197,6 @@
     pushbullet: "Pushbullet",
     line: "Line Messenger",
     mattermost: "Mattermost",
-<<<<<<< HEAD
-    "Current User": "Aktueller Benutzer",
-=======
     "Primary Base URL": "Primär URL",
     "Push URL": "Push URL",
     needPushEvery: "Du solltest diese URL alle {0} Sekunden aufrufen.",
@@ -307,5 +304,5 @@
     "One record": "Ein Eintrag",
     "Showing {from} to {to} of {count} records": "Zeige {from} zu {to} von {count} Einträge",
     steamApiKeyDescription: "Um einen Steam Game Server zu überwachen, wird ein Steam Web-API-Schlüssel benötigt. Dieser kann hier registriert werden: ",
->>>>>>> 90200958
+    "Current User": "Aktueller Benutzer",
 };