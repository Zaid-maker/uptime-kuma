--- conflicted
+++ resolved
@@ -12,13 +12,8 @@
     keywordDescription: "Cari kata kunci dalam code html atau JSON huruf besar-kecil berpengaruh",
     pauseDashboardHome: "Jeda",
     deleteMonitorMsg: "Apakah Anda mau menghapus monitor ini?",
-<<<<<<< HEAD
-    deleteNotificationMsg: "Apakah Anda mau menghapus notifikasi ini untuk semua monitor?",
+    deleteNotificationMsg: "Apakah Anda mau menghapus notifikasi untuk semua monitor?",
     resolverserverDescription: "Cloudflare adalah server bawaan, Anda dapat mengubah server resolver kapan saja.",
-=======
-    deleteNotificationMsg: "Apakah Anda mau menghapus notifikasi untuk semua monitor?",
-    resoverserverDescription: "Cloudflare adalah server bawaan, Anda dapat mengubah server resolver kapan saja.",
->>>>>>> 742ad083
     rrtypeDescription: "Pilih RR-Type yang mau Anda monitor",
     pauseMonitorMsg: "Apakah Anda yakin mau menjeda?",
     enableDefaultNotificationDescription: "Untuk setiap monitor baru, notifikasi ini akan diaktifkan secara bawaan. Anda masih dapat menonaktifkan notifikasi secara terpisah untuk setiap monitor.",
