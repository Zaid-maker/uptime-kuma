<template>
    <div v-if="loadedTheme" class="container mt-3">
        <!-- Sidebar for edit mode -->
        <div v-if="enableEditMode" class="sidebar">
            <div class="sidebar-body">
                <div class="my-3">
                    <label for="slug" class="form-label">{{ $t("Slug") }}</label>
                    <div class="input-group">
                        <span id="basic-addon3" class="input-group-text">/status/</span>
                        <input id="slug" v-model="config.slug" type="text" class="form-control">
                    </div>
                </div>

                <div class="my-3">
                    <label for="title" class="form-label">{{ $t("Title") }}</label>
                    <input id="title" v-model="config.title" type="text" class="form-control">
                </div>

                <!-- Description -->
                <div class="my-3">
                    <label for="description" class="form-label">{{ $t("Description") }}</label>
                    <textarea id="description" v-model="config.description" class="form-control"></textarea>
                </div>

                <!-- Footer Text -->
                <div class="my-3">
                    <label for="footer-text" class="form-label">{{ $t("Footer Text") }}</label>
                    <textarea id="footer-text" v-model="config.footerText" class="form-control"></textarea>
                </div>

                <div class="my-3 form-check form-switch">
                    <input id="switch-theme" v-model="config.theme" class="form-check-input" type="checkbox" true-value="dark" false-value="light">
                    <label class="form-check-label" for="switch-theme">{{ $t("Switch to Dark Theme") }}</label>
                </div>

                <div class="my-3 form-check form-switch">
                    <input id="showTags" v-model="config.showTags" class="form-check-input" type="checkbox">
                    <label class="form-check-label" for="showTags">{{ $t("Show Tags") }}</label>
                </div>

                <!-- Show Powered By -->
                <div class="my-3 form-check form-switch">
                    <input id="show-powered-by" v-model="config.showPoweredBy" class="form-check-input" type="checkbox">
                    <label class="form-check-label" for="show-powered-by">{{ $t("Show Powered By") }}</label>
                </div>

                <div v-if="false" class="my-3">
                    <label for="password" class="form-label">{{ $t("Password") }} <sup>Coming Soon</sup></label>
                    <input id="password" v-model="config.password" disabled type="password" autocomplete="new-password" class="form-control">
                </div>

                <!-- Domain Name List -->
                <div class="my-3">
                    <label class="form-label">
                        {{ $t("Domain Names") }}
                        <font-awesome-icon icon="plus-circle" class="btn-add-domain action text-primary" @click="addDomainField" />
                    </label>

                    <ul class="list-group domain-name-list">
                        <li v-for="(domain, index) in config.domainNameList" :key="index" class="list-group-item">
                            <input v-model="config.domainNameList[index]" type="text" class="no-bg domain-input" placeholder="example.com" />
                            <font-awesome-icon icon="times" class="action remove ms-2 me-3 text-danger" @click="removeDomain(index)" />
                        </li>
                    </ul>
                </div>

                <!-- Custom CSS -->
                <div class="my-3">
                    <div class="mb-1">{{ $t("Custom CSS") }}</div>
                    <prism-editor v-model="config.customCSS" class="css-editor" :highlight="highlighter" line-numbers></prism-editor>
                </div>

                <div class="danger-zone">
                    <button class="btn btn-danger me-2" @click="deleteDialog">
                        <font-awesome-icon icon="trash" />
                        {{ $t("Delete") }}
                    </button>
                </div>
            </div>

            <!-- Sidebar Footer -->
            <div class="sidebar-footer">
                <button class="btn btn-success me-2" @click="save">
                    <font-awesome-icon icon="save" />
                    {{ $t("Save") }}
                </button>

                <button class="btn btn-danger me-2" @click="discard">
                    <font-awesome-icon icon="undo" />
                    {{ $t("Discard") }}
                </button>
            </div>
        </div>

        <!-- Main Status Page -->
        <div :class="{ edit: enableEditMode}" class="main">
            <!-- Logo & Title -->
            <h1 class="mb-4 title-flex">
                <!-- Logo -->
                <span class="logo-wrapper" @click="showImageCropUploadMethod">
                    <img :src="logoURL" alt class="logo me-2" :class="logoClass" @load="statusPageLogoLoaded" />
                    <font-awesome-icon v-if="enableEditMode" class="icon-upload" icon="upload" />
                </span>

                <!-- Uploader -->
                <!--    url="/api/status-page/upload-logo" -->
                <ImageCropUpload
                    v-model="showImageCropUpload"
                    field="img"
                    :width="128"
                    :height="128"
                    :langType="$i18n.locale"
                    img-format="png"
                    :noCircle="true"
                    :noSquare="false"
                    @crop-success="cropSuccess"
                />

                <!-- Title -->
                <Editable v-model="config.title" tag="span" :contenteditable="editMode" :noNL="true" />
            </h1>

            <!-- Admin functions -->
            <div v-if="hasToken" class="mb-4">
                <div v-if="!enableEditMode">
                    <button class="btn btn-info me-2" @click="edit">
                        <font-awesome-icon icon="edit" />
                        {{ $t("Edit Status Page") }}
                    </button>

                    <a href="/manage-status-page" class="btn btn-info">
                        <font-awesome-icon icon="tachometer-alt" />
                        {{ $t("Go to Dashboard") }}
                    </a>
                </div>

                <div v-else>
                    <button class="btn btn-primary btn-add-group me-2" @click="createIncident">
                        <font-awesome-icon icon="bullhorn" />
                        {{ $t("Create Incident") }}
                    </button>
                </div>
            </div>

            <!-- Incident -->
            <div v-if="incident !== null" class="shadow-box alert mb-4 p-4 incident" role="alert" :class="incidentClass">
                <strong v-if="editIncidentMode">{{ $t("Title") }}:</strong>
                <Editable v-model="incident.title" tag="h4" :contenteditable="editIncidentMode" :noNL="true" class="alert-heading" />

                <strong v-if="editIncidentMode">{{ $t("Content") }}:</strong>
                <Editable v-model="incident.content" tag="div" :contenteditable="editIncidentMode" class="content" />

                <!-- Incident Date -->
                <div class="date mt-3">
                    {{ $t("Date Created") }}: {{ $root.datetime(incident.createdDate) }} ({{ dateFromNow(incident.createdDate) }})<br />
                    <span v-if="incident.lastUpdatedDate">
                        {{ $t("Last Updated") }}: {{ $root.datetime(incident.lastUpdatedDate) }} ({{ dateFromNow(incident.lastUpdatedDate) }})
                    </span>
                </div>

                <div v-if="editMode" class="mt-3">
                    <button v-if="editIncidentMode" class="btn btn-light me-2" @click="postIncident">
                        <font-awesome-icon icon="bullhorn" />
                        {{ $t("Post") }}
                    </button>

                    <button v-if="!editIncidentMode && incident.id" class="btn btn-light me-2" @click="editIncident">
                        <font-awesome-icon icon="edit" />
                        {{ $t("Edit") }}
                    </button>

                    <button v-if="editIncidentMode" class="btn btn-light me-2" @click="cancelIncident">
                        <font-awesome-icon icon="times" />
                        {{ $t("Cancel") }}
                    </button>

                    <div v-if="editIncidentMode" class="dropdown d-inline-block me-2">
                        <button id="dropdownMenuButton1" class="btn btn-secondary dropdown-toggle" type="button" data-bs-toggle="dropdown" aria-expanded="false">
                            {{ $t("Style") }}: {{ $t(incident.style) }}
                        </button>
                        <ul class="dropdown-menu" aria-labelledby="dropdownMenuButton1">
                            <li><a class="dropdown-item" href="#" @click="incident.style = 'info'">{{ $t("info") }}</a></li>
                            <li><a class="dropdown-item" href="#" @click="incident.style = 'warning'">{{ $t("warning") }}</a></li>
                            <li><a class="dropdown-item" href="#" @click="incident.style = 'danger'">{{ $t("danger") }}</a></li>
                            <li><a class="dropdown-item" href="#" @click="incident.style = 'primary'">{{ $t("primary") }}</a></li>
                            <li><a class="dropdown-item" href="#" @click="incident.style = 'light'">{{ $t("light") }}</a></li>
                            <li><a class="dropdown-item" href="#" @click="incident.style = 'dark'">{{ $t("dark") }}</a></li>
                        </ul>
                    </div>

                    <button v-if="!editIncidentMode && incident.id" class="btn btn-light me-2" @click="unpinIncident">
                        <font-awesome-icon icon="unlink" />
                        {{ $t("Unpin") }}
                    </button>
                </div>
            </div>

            <!-- Maintenance -->
            <template v-if="maintenance.length">
                <div
                    v-for="maintenanceItem in maintenance" :key="maintenanceItem.id"
                    class="shadow-box alert mb-4 p-4 maintenance mt-4 position-relative" role="alert"
                >
                    <div class="item">
                        <div class="row">
                            <div class="col-1 col-md-1 d-flex justify-content-center align-items-center">
                                <font-awesome-icon
                                    icon="wrench"
                                    class="maintenance-icon maintenance-bg-info"
                                />
                            </div>
                            <div class="col-11 col-md-11">
                                <h4 class="alert-heading">{{ maintenanceItem.title }}</h4>
                                <div class="content">{{ maintenanceItem.description }}</div>

                                <div class="date mt-3">
                                    {{ $t("End") }}: {{ $root.datetimeMaintenance(maintenanceItem.end_date) }}
                                    ({{ dateFromNow(maintenanceItem.start_date) }})<br />
                                </div>
                            </div>
                        </div>
                    </div>
                </div>
            </template>

            <!-- Overall Status -->
            <div class="shadow-box list  p-4 overall-status mb-4">
                <div v-if="Object.keys($root.publicMonitorList).length === 0 && loadedData">
                    <font-awesome-icon icon="question-circle" class="ok" />
                    {{ $t("No Services") }}
                </div>

                <template v-else>
                    <div v-if="allUp">
                        <font-awesome-icon icon="check-circle" class="ok" />
                        {{ $t("All Systems Operational") }}
                    </div>

                    <div v-else-if="partialDown">
                        <font-awesome-icon icon="exclamation-circle" class="warning" />
                        {{ $t("Partially Degraded Service") }}
                    </div>

                    <div v-else-if="allDown">
                        <font-awesome-icon icon="times-circle" class="danger" />
                        {{ $t("Degraded Service") }}
                    </div>

                    <div v-else-if="isMaintenance">
                        <font-awesome-icon icon="wrench" class="status-maintenance" />
                        {{ $t("Maintenance") }}
                    </div>

                    <div v-else>
                        <font-awesome-icon icon="question-circle" style="color: #efefef;" />
                    </div>
                </template>
            </div>

            <!-- Description -->
            <strong v-if="editMode">{{ $t("Description") }}:</strong>
            <Editable v-model="config.description" :contenteditable="editMode" tag="div" class="mb-4 description" />

            <div v-if="editMode" class="mb-4">
                <div>
                    <button class="btn btn-primary btn-add-group me-2" @click="addGroup">
                        <font-awesome-icon icon="plus" />
                        {{ $t("Add Group") }}
                    </button>
                </div>

                <div class="mt-3">
                    <div v-if="allMonitorList.length > 0 && loadedData">
                        <label>{{ $t("Add a monitor") }}:</label>
                        <select v-model="selectedMonitor" class="form-control">
                            <option v-for="monitor in allMonitorList" :key="monitor.id" :value="monitor">{{ monitor.name }}</option>
                        </select>
                    </div>
                    <div v-else class="text-center">
                        {{ $t("No monitors available.") }}  <router-link to="/add">{{ $t("Add one") }}</router-link>
                    </div>
                </div>
            </div>

            <div class="mb-4">
                <div v-if="$root.publicGroupList.length === 0 && loadedData" class="text-center">
                    <!-- 👀 Nothing here, please add a group or a monitor. -->
                    👀 {{ $t("statusPageNothing") }}
                </div>

                <PublicGroupList :edit-mode="enableEditMode" :show-tags="config.showTags" />
            </div>

            <footer class="mt-5 mb-4">
                <div class="custom-footer-text text-start">
                    <strong v-if="enableEditMode">{{ $t("Custom Footer") }}:</strong>
                </div>
                <Editable v-model="config.footerText" tag="div" :contenteditable="enableEditMode" :noNL="false" class="alert-heading p-2" />

                <p v-if="config.showPoweredBy">
                    {{ $t("Powered by") }} <a target="_blank" href="https://github.com/louislam/uptime-kuma">{{ $t("Uptime Kuma" ) }}</a>
                </p>
            </footer>
        </div>

        <Confirm ref="confirmDelete" btn-style="btn-danger" :yes-text="$t('Yes')" :no-text="$t('No')" @yes="deleteStatusPage">
            {{ $t("deleteStatusPageMsg") }}
        </Confirm>

        <component is="style" v-if="config.customCSS" type="text/css">
            {{ config.customCSS }}
        </component>
    </div>
</template>

<script>
import axios from "axios";
<<<<<<< HEAD
import PublicGroupList from "../components/PublicGroupList.vue";
import ImageCropUpload from "vue-image-crop-upload";
import { STATUS_PAGE_ALL_DOWN, STATUS_PAGE_ALL_UP, STATUS_PAGE_MAINTENANCE, STATUS_PAGE_PARTIAL_DOWN, UP, MAINTENANCE } from "../util.ts";
import { useToast } from "vue-toastification";
=======
>>>>>>> 5bf58cc6
import dayjs from "dayjs";
import Favico from "favico.js";
// import highlighting library (you can use any library you want just return html string)
import { highlight, languages } from "prismjs/components/prism-core";
import "prismjs/components/prism-css";
import "prismjs/themes/prism-tomorrow.css"; // import syntax highlighting styles
import ImageCropUpload from "vue-image-crop-upload";
// import Prism Editor
import { PrismEditor } from "vue-prism-editor";
import "vue-prism-editor/dist/prismeditor.min.css"; // import the styles somewhere
import { useToast } from "vue-toastification";
import Confirm from "../components/Confirm.vue";
import PublicGroupList from "../components/PublicGroupList.vue";
import { getResBaseURL } from "../util-frontend";
import { STATUS_PAGE_ALL_DOWN, STATUS_PAGE_ALL_UP, STATUS_PAGE_PARTIAL_DOWN, UP } from "../util.ts";

const toast = useToast();

const leavePageMsg = "Do you really want to leave? you have unsaved changes!";

// eslint-disable-next-line no-unused-vars
let feedInterval;

const favicon = new Favico({
    animation: "none"
});

export default {

    components: {
        PublicGroupList,
        ImageCropUpload,
        Confirm,
        PrismEditor,
    },

    // Leave Page for vue route change
    beforeRouteLeave(to, from, next) {
        if (this.editMode) {
            const answer = window.confirm(leavePageMsg);
            if (answer) {
                next();
            } else {
                next(false);
            }
        }
        next();
    },

    props: {
        overrideSlug: {
            type: String,
            required: false,
            default: null,
        },
    },

    data() {
        return {
            slug: null,
            enableEditMode: false,
            enableEditIncidentMode: false,
            hasToken: false,
            config: {},
            selectedMonitor: null,
            incident: null,
            previousIncident: null,
            showImageCropUpload: false,
            imgDataUrl: "/icon.svg",
            loadedTheme: false,
            loadedData: false,
            baseURL: "",
            clickedEditButton: false,
            maintenance: [],
        };
    },
    computed: {

        logoURL() {
            if (this.imgDataUrl.startsWith("data:")) {
                return this.imgDataUrl;
            } else {
                return this.baseURL + this.imgDataUrl;
            }
        },

        /**
         * If the monitor is added to public list, which will not be in this list.
         */
        allMonitorList() {
            let result = [];

            for (let id in this.$root.monitorList) {
                if (this.$root.monitorList[id] && ! (id in this.$root.publicMonitorList)) {
                    let monitor = this.$root.monitorList[id];
                    result.push(monitor);
                }
            }

            return result;
        },

        editMode() {
            return this.enableEditMode && this.$root.socket.connected;
        },

        editIncidentMode() {
            return this.enableEditIncidentMode;
        },

        isPublished() {
            return this.config.published;
        },

        logoClass() {
            if (this.editMode) {
                return {
                    "edit-mode": true,
                };
            }
            return {};
        },

        incidentClass() {
            return "bg-" + this.incident.style;
        },

        maintenanceClass() {
            return "bg-maintenance";
        },

        overallStatus() {

            if (Object.keys(this.$root.publicLastHeartbeatList).length === 0) {
                return -1;
            }

            let status = STATUS_PAGE_ALL_UP;
            let hasUp = false;

            for (let id in this.$root.publicLastHeartbeatList) {
                let beat = this.$root.publicLastHeartbeatList[id];

                if (beat.status === MAINTENANCE) {
                    return STATUS_PAGE_MAINTENANCE;
                } else if (beat.status === UP) {
                    hasUp = true;
                } else {
                    status = STATUS_PAGE_PARTIAL_DOWN;
                }
            }

            if (! hasUp) {
                status = STATUS_PAGE_ALL_DOWN;
            }

            return status;
        },

        allUp() {
            return this.overallStatus === STATUS_PAGE_ALL_UP;
        },

        partialDown() {
            return this.overallStatus === STATUS_PAGE_PARTIAL_DOWN;
        },

        allDown() {
            return this.overallStatus === STATUS_PAGE_ALL_DOWN;
        },

        isMaintenance() {
            return this.overallStatus === STATUS_PAGE_MAINTENANCE;
        },

    },
    watch: {

        /**
         * If connected to the socket and logged in, request private data of this statusPage
         * @param connected
         */
        "$root.loggedIn"(loggedIn) {
            if (loggedIn) {
                this.$root.getSocket().emit("getStatusPage", this.slug, (res) => {
                    if (res.ok) {
                        this.config = res.config;

                        if (!this.config.customCSS) {
                            this.config.customCSS = "body {\n" +
                                "  \n" +
                                "}\n";
                        }

                    } else {
                        toast.error(res.msg);
                    }
                });
            }
        },

        /**
         * Selected a monitor and add to the list.
         */
        selectedMonitor(monitor) {
            if (monitor) {
                if (this.$root.publicGroupList.length === 0) {
                    this.addGroup();
                }

                const firstGroup = this.$root.publicGroupList[0];

                firstGroup.monitorList.push(monitor);
                this.selectedMonitor = null;
            }
        },

        // Set Theme
        "config.theme"() {
            this.$root.statusPageTheme = this.config.theme;
            this.loadedTheme = true;
        },

        "config.title"(title) {
            document.title = title;
        },

        "$root.monitorList"() {
            let count = Object.keys(this.$root.monitorList).length;

            // Since publicGroupList is getting from public rest api, monitors' tags may not present if showTags = false
            if (count > 0) {
                for (let group of this.$root.publicGroupList) {
                    for (let monitor of group.monitorList) {
                        if (monitor.tags === undefined && this.$root.monitorList[monitor.id]) {
                            monitor.tags = this.$root.monitorList[monitor.id].tags;
                        }
                    }
                }
            }
        }

    },
    async created() {
        this.hasToken = ("token" in this.$root.storage());

        // Browser change page
        // https://stackoverflow.com/questions/7317273/warn-user-before-leaving-web-page-with-unsaved-changes
        window.addEventListener("beforeunload", (e) => {
            if (this.editMode) {
                (e || window.event).returnValue = leavePageMsg;
                return leavePageMsg;
            } else {
                return null;
            }
        });

        // Special handle for dev
        this.baseURL = getResBaseURL();
    },
    async mounted() {
        this.slug = this.overrideSlug || this.$route.params.slug;

        if (!this.slug) {
            this.slug = "default";
        }

        axios.get("/api/status-page/" + this.slug).then((res) => {
            this.config = res.data.config;

            if (!this.config.domainNameList) {
                this.config.domainNameList = [];
            }

            if (this.config.icon) {
                this.imgDataUrl = this.config.icon;
            }

            this.incident = res.data.incident;
            this.maintenance = res.data.maintenance;
            this.$root.publicGroupList = res.data.publicGroupList;
        });

        // 5mins a loop
        this.updateHeartbeatList();
        feedInterval = setInterval(() => {
            this.updateHeartbeatList();
        }, (300 + 10) * 1000);

        // Go to edit page if ?edit present
        // null means ?edit present, but no value
        if (this.$route.query.edit || this.$route.query.edit === null) {
            this.edit();
        }
    },
    methods: {

        highlighter(code) {
            return highlight(code, languages.css);
        },

        updateHeartbeatList() {
            // If editMode, it will use the data from websocket.
            if (! this.editMode) {
                axios.get("/api/status-page/heartbeat/" + this.slug).then((res) => {
                    const { heartbeatList, uptimeList } = res.data;

                    this.$root.heartbeatList = heartbeatList;
                    this.$root.uptimeList = uptimeList;

                    const heartbeatIds = Object.keys(heartbeatList);
                    const downMonitors = heartbeatIds.reduce((downMonitorsAmount, currentId) => {
                        const monitorHeartbeats = heartbeatList[currentId];
                        const lastHeartbeat = monitorHeartbeats.at(-1);

                        if (lastHeartbeat) {
                            return lastHeartbeat.status === 0 ? downMonitorsAmount + 1 : downMonitorsAmount;
                        } else {
                            return downMonitorsAmount;
                        }
                    }, 0);

                    favicon.badge(downMonitors);

                    this.loadedData = true;
                });
            }
        },

        edit() {
            if (this.hasToken) {
                this.$root.initSocketIO(true);
                this.enableEditMode = true;
                this.clickedEditButton = true;
            }
        },

        save() {
            let startTime = new Date();
            this.config.slug = this.config.slug.trim().toLowerCase();

            this.$root.getSocket().emit("saveStatusPage", this.slug, this.config, this.imgDataUrl, this.$root.publicGroupList, (res) => {
                if (res.ok) {
                    this.enableEditMode = false;
                    this.$root.publicGroupList = res.publicGroupList;

                    // Add some delay, so that the side menu animation would be better
                    let endTime = new Date();
                    let time = 100 - (endTime - startTime) / 1000;

                    if (time < 0) {
                        time = 0;
                    }

                    setTimeout(() => {
                        location.href = "/status/" + this.config.slug;
                    }, time);

                } else {
                    toast.error(res.msg);
                }
            });
        },

        deleteDialog() {
            this.$refs.confirmDelete.show();
        },

        deleteStatusPage() {
            this.$root.getSocket().emit("deleteStatusPage", this.slug, (res) => {
                if (res.ok) {
                    this.enableEditMode = false;
                    location.href = "/manage-status-page";
                } else {
                    toast.error(res.msg);
                }
            });
        },

        monitorSelectorLabel(monitor) {
            return `${monitor.name}`;
        },

        addGroup() {
            let groupName = this.$t("Untitled Group");

            if (this.$root.publicGroupList.length === 0) {
                groupName = this.$t("Services");
            }

            this.$root.publicGroupList.unshift({
                name: groupName,
                monitorList: [],
            });
        },

        addDomainField() {
            this.config.domainNameList.push("");
        },

        discard() {
            location.href = "/status/" + this.slug;
        },

        /**
         * Crop Success
         */
        cropSuccess(imgDataUrl) {
            this.imgDataUrl = imgDataUrl;
        },

        showImageCropUploadMethod() {
            if (this.editMode) {
                this.showImageCropUpload = true;
            }
        },

        statusPageLogoLoaded(eventPayload) {
            // Remark: may not work in dev, due to cros
            favicon.image(eventPayload.target);
        },

        createIncident() {
            this.enableEditIncidentMode = true;

            if (this.incident) {
                this.previousIncident = this.incident;
            }

            this.incident = {
                title: "",
                content: "",
                style: "primary",
            };
        },

        postIncident() {
            if (this.incident.title === "" || this.incident.content === "") {
                toast.error(this.$t("Please input title and content"));
                return;
            }

            this.$root.getSocket().emit("postIncident", this.slug, this.incident, (res) => {

                if (res.ok) {
                    this.enableEditIncidentMode = false;
                    this.incident = res.incident;
                } else {
                    toast.error(res.msg);
                }

            });

        },

        /**
         * Click Edit Button
         */
        editIncident() {
            this.enableEditIncidentMode = true;
            this.previousIncident = Object.assign({}, this.incident);
        },

        cancelIncident() {
            this.enableEditIncidentMode = false;

            if (this.previousIncident) {
                this.incident = this.previousIncident;
                this.previousIncident = null;
            }
        },

        unpinIncident() {
            this.$root.getSocket().emit("unpinIncident", this.slug, () => {
                this.incident = null;
            });
        },

        dateFromNow(date) {
            return dayjs.utc(date).fromNow();
        },

        removeDomain(index) {
            this.config.domainNameList.splice(index, 1);
        },

    }
};
</script>

<style lang="scss" scoped>
@import "../assets/vars.scss";

.overall-status {
    font-weight: bold;
    font-size: 25px;

    .ok {
        color: $primary;
    }

    .warning {
        color: $warning;
    }

    .danger {
        color: $danger;
    }
}

h1 {
    font-size: 30px;

    img {
        vertical-align: middle;
        height: 60px;
        width: 60px;
    }
}

.main {
    transition: all ease-in-out 0.1s;

    &.edit {
        margin-left: 300px;
    }
}

.sidebar {
    position: fixed;
    left: 0;
    top: 0;
    width: 300px;
    height: 100vh;

    border-right: 1px solid #ededed;

    .danger-zone {
        border-top: 1px solid #ededed;
        padding-top: 15px;
    }

    .sidebar-body {
        padding: 0 10px 10px 10px;
        overflow-x: hidden;
        overflow-y: auto;
        height: calc(100% - 70px);
    }

    .sidebar-footer {
        border-top: 1px solid #ededed;
        border-right: 1px solid #ededed;
        padding: 10px;
        width: 300px;
        height: 70px;
        position: fixed;
        left: 0;
        bottom: 0;
        background-color: white;
        display: flex;
        align-items: center;
    }
}

footer {
    text-align: center;
    font-size: 14px;
}

.description span {
    min-width: 50px;
}

.title-flex {
    display: flex;
    align-items: center;
    gap: 10px;
}

.logo-wrapper {
    display: inline-block;
    position: relative;

    &:hover {
        .icon-upload {
            transform: scale(1.2);
        }
    }

    .icon-upload {
        transition: all $easing-in 0.2s;
        position: absolute;
        bottom: 6px;
        font-size: 20px;
        left: -14px;
        background-color: white;
        padding: 5px;
        border-radius: 10px;
        cursor: pointer;
        box-shadow: 0 15px 70px rgba(0, 0, 0, 0.9);
    }
}

.logo {
    transition: all $easing-in 0.2s;

    &.edit-mode {
        cursor: pointer;

        &:hover {
            transform: scale(1.2);
        }
    }
}

.incident {
    .content {
        &[contenteditable="true"] {
            min-height: 60px;
        }
    }

    .date {
        font-size: 12px;
    }
}

.maintenance-bg-info {
    color: $maintenance;
}

.maintenance-icon {
    font-size: 30px;
    vertical-align: middle;
}

.dark .shadow-box {
    background-color: #0d1117;
}

.status-maintenance {
    color: $maintenance;
    margin-right: 5px;
}

.mobile {
    h1 {
        font-size: 22px;
    }

    .overall-status {
        font-size: 20px;
    }
}

.dark {
    .sidebar {
        background-color: $dark-header-bg;
        border-right-color: $dark-border-color;

        .danger-zone {
            border-top-color: $dark-border-color;
        }

        .sidebar-footer {
            border-right-color: $dark-border-color;
            border-top-color: $dark-border-color;
            background-color: $dark-header-bg;
        }
    }
}

.domain-name-list {
    li {
        display: flex;
        align-items: center;
        padding: 10px 0 10px 10px;

        .domain-input {
            flex-grow: 1;
            background-color: transparent;
            border: none;
            color: $dark-font-color;
            outline: none;

            &::placeholder {
                color: #1d2634;
            }
        }
    }
}

/* required class */
.css-editor {
    /* we dont use `language-` classes anymore so thats why we need to add background and text color manually */

    border-radius: 1rem;
    padding: 10px 5px;
    border: 1px solid #ced4da;

    .dark & {
        background: $dark-bg;
        border: 1px solid $dark-border-color;
    }
}

</style><|MERGE_RESOLUTION|>--- conflicted
+++ resolved
@@ -315,13 +315,6 @@
 
 <script>
 import axios from "axios";
-<<<<<<< HEAD
-import PublicGroupList from "../components/PublicGroupList.vue";
-import ImageCropUpload from "vue-image-crop-upload";
-import { STATUS_PAGE_ALL_DOWN, STATUS_PAGE_ALL_UP, STATUS_PAGE_MAINTENANCE, STATUS_PAGE_PARTIAL_DOWN, UP, MAINTENANCE } from "../util.ts";
-import { useToast } from "vue-toastification";
-=======
->>>>>>> 5bf58cc6
 import dayjs from "dayjs";
 import Favico from "favico.js";
 // import highlighting library (you can use any library you want just return html string)
@@ -336,7 +329,7 @@
 import Confirm from "../components/Confirm.vue";
 import PublicGroupList from "../components/PublicGroupList.vue";
 import { getResBaseURL } from "../util-frontend";
-import { STATUS_PAGE_ALL_DOWN, STATUS_PAGE_ALL_UP, STATUS_PAGE_PARTIAL_DOWN, UP } from "../util.ts";
+import { STATUS_PAGE_ALL_DOWN, STATUS_PAGE_ALL_UP, STATUS_PAGE_MAINTENANCE, STATUS_PAGE_PARTIAL_DOWN, UP, MAINTENANCE } from "../util.ts";
 
 const toast = useToast();
 
