--- conflicted
+++ resolved
@@ -120,8 +120,7 @@
                                     </div>
                                 </div>
                             </template>
-
-<<<<<<< HEAD
+                            
                             <!-- Docker Container Name / ID -->
                             <!-- For Docker Type -->
                             <div v-if="monitor.type === 'docker'" class="my-3">
@@ -149,7 +148,7 @@
                                 <label for="docker_daemon" class="form-label">{{ $t("Docker Daemon") }}</label>
                                 <input id="docker_daemon" v-model="monitor.docker_daemon" type="text" class="form-control" required>
                             </div>
-=======
+
                             <!-- MQTT -->
                             <!-- For MQTT Type -->
                             <template v-if="monitor.type === 'mqtt'">
@@ -179,7 +178,6 @@
                                     </div>
                                 </div>
                             </template>
->>>>>>> 9fc5a332
 
                             <!-- Interval -->
                             <div class="my-3">
