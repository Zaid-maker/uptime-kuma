--- conflicted
+++ resolved
@@ -10,8 +10,8 @@
         "setup": "git checkout 1.0.1 && npm install && npm run build"
     },
     "dependencies": {
-<<<<<<< HEAD
         "@popperjs/core": "2.9.2",
+        "args-parser": "1.3.0",
         "axios": "0.21.1",
         "bootstrap": "5.0.2",
         "dayjs": "1.10.6",
@@ -21,19 +21,6 @@
         "jsonwebtoken": "8.5.1",
         "nodemailer": "6.6.2",
         "password-hash": "1.2.2",
-=======
-        "@popperjs/core": "^2.9.2",
-        "args-parser": "^1.3.0",
-        "axios": "^0.21.1",
-        "bootstrap": "^5.0.0",
-        "dayjs": "^1.10.4",
-        "discord.js": "^12.5.3",
-        "express": "^4.17.1",
-        "form-data": "^4.0.0",
-        "jsonwebtoken": "^8.5.1",
-        "nodemailer": "^6.6.2",
-        "password-hash": "^1.2.2",
->>>>>>> 1259ff53
         "redbean-node": "0.0.20",
         "socket.io": "4.1.3",
         "socket.io-client": "4.1.3",
