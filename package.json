--- conflicted
+++ resolved
@@ -82,14 +82,9 @@
         "chroma-js": "^2.1.2",
         "command-exists": "~1.2.9",
         "compare-versions": "~3.6.0",
-<<<<<<< HEAD
         "compression": "^1.7.4",
         "dayjs": "^1.11.0",
-        "esm": "^3.2.25",
-=======
-        "dayjs": "~1.10.8",
         "esm-wallaby": "^3.2.26",
->>>>>>> cbfecab8
         "express": "~4.17.3",
         "express-basic-auth": "~1.2.1",
         "express-static-gzip": "^2.1.7",
