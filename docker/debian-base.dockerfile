# DON'T UPDATE TO node:14-bullseye-slim, see #372.
# If the image changed, the second stage image should be changed too
FROM node:18-buster-slim AS base2-slim
ARG TARGETPLATFORM

# Install Curl
# Install Apprise, add sqlite3 cli for debugging in the future, iputils-ping for ping, util-linux for setpriv
<<<<<<< HEAD
# Stupid python3 and python3-pip actually install a lot of useless things into Debian, specify --no-install-recommends to skip them.
RUN apt update && \
    apt --yes --no-install-recommends install python3 python3-pip python3-cryptography python3-six python3-yaml python3-click python3-markdown python3-requests python3-requests-oauthlib \
        sqlite3 iputils-ping util-linux dumb-init git && \
    pip3 --no-cache-dir install apprise==1.2.1 && \
=======
# Stupid python3 and python3-pip actually install a lot of useless things into Debian, specify --no-install-recommends to skip them, make the base even smaller than alpine!
RUN apt-get update && \
    apt-get --yes --no-install-recommends install python3 python3-pip python3-cryptography python3-six python3-yaml python3-click python3-markdown python3-requests python3-requests-oauthlib \
        sqlite3 iputils-ping util-linux dumb-init git curl ca-certificates && \
    pip3 --no-cache-dir install apprise==1.4.0 && \
>>>>>>> 9ee2780e
    rm -rf /var/lib/apt/lists/* && \
    apt --yes autoremove

# Install cloudflared
RUN set -eux && \
    mkdir -p --mode=0755 /usr/share/keyrings && \
    curl --fail --show-error --silent --location --insecure https://pkg.cloudflare.com/cloudflare-main.gpg --output /usr/share/keyrings/cloudflare-main.gpg && \
    echo 'deb [signed-by=/usr/share/keyrings/cloudflare-main.gpg] https://pkg.cloudflare.com/cloudflared buster main' | tee /etc/apt/sources.list.d/cloudflared.list && \
    apt-get update && \
    apt-get install --yes --no-install-recommends cloudflared && \
    cloudflared version && \
    rm -rf /var/lib/apt/lists/* && \
    apt --yes autoremove

FROM base2-slim AS base2
RUN apt update && \
    apt --yes --no-install-recommends install curl && \
    curl -LsS https://r.mariadb.com/downloads/mariadb_repo_setup | bash -s -- --mariadb-server-version="mariadb-10.11" && \
    apt --yes --no-install-recommends install mariadb-server && \
    apt --yes remove curl && \
    rm -rf /var/lib/apt/lists/* && \
    apt --yes autoremove
RUN chown -R node:node /var/lib/mysql
ENV UPTIME_KUMA_ENABLE_EMBEDDED_MARIADB=1<|MERGE_RESOLUTION|>--- conflicted
+++ resolved
@@ -5,19 +5,11 @@
 
 # Install Curl
 # Install Apprise, add sqlite3 cli for debugging in the future, iputils-ping for ping, util-linux for setpriv
-<<<<<<< HEAD
-# Stupid python3 and python3-pip actually install a lot of useless things into Debian, specify --no-install-recommends to skip them.
-RUN apt update && \
-    apt --yes --no-install-recommends install python3 python3-pip python3-cryptography python3-six python3-yaml python3-click python3-markdown python3-requests python3-requests-oauthlib \
-        sqlite3 iputils-ping util-linux dumb-init git && \
-    pip3 --no-cache-dir install apprise==1.2.1 && \
-=======
 # Stupid python3 and python3-pip actually install a lot of useless things into Debian, specify --no-install-recommends to skip them, make the base even smaller than alpine!
 RUN apt-get update && \
     apt-get --yes --no-install-recommends install python3 python3-pip python3-cryptography python3-six python3-yaml python3-click python3-markdown python3-requests python3-requests-oauthlib \
         sqlite3 iputils-ping util-linux dumb-init git curl ca-certificates && \
     pip3 --no-cache-dir install apprise==1.4.0 && \
->>>>>>> 9ee2780e
     rm -rf /var/lib/apt/lists/* && \
     apt --yes autoremove
 
